import {
  Injectable,
  ConflictException,
  NotFoundException,
  ForbiddenException,
} from '@nestjs/common';
import { PrismaService } from '../prisma/prisma.service';
import { CreateSchoolDto } from './dto/create-school.dto';
import { UpdateSchoolDto } from './dto/update-school.dto';
import { School } from '@prisma/client';
import { AuthenticatedUser } from '@/types/express';

@Injectable()
export class SchoolsService {
  constructor(private prisma: PrismaService) {}

<<<<<<< HEAD
  async create(createSchoolDto: CreateSchoolDto) {
    const existing = await this.prisma.school.findUnique({
      where: { name: createSchoolDto.name },
    });
    if (existing) throw new ConflictException('School name already exists');
    const school = await this.prisma.school.create({ data: createSchoolDto });
    return { data: createSchoolDto, statusCode: 200, message: 'School created' };
  }

  async findAll() {
    const schools = await this.prisma.school.findMany();
    if(!schools) throw new NotFoundException('No schools found');
    return schools;
=======
  async getSchools({
    search,
    page,
    limit,
  }: {
    search?: string;
    page: number;
    limit: number;
  }) {
    const where = search ? { name: { contains: search } } : {};

    const [schools, total] = await Promise.all([
      this.prisma.school.findMany({
        where,
        take: limit,
        skip: (page - 1) * limit,
        select: {
          id: true,
          name: true,
          email: true,
          contact: true,
          isActive: true,
          address: true,
          createdAt: true,
          updatedAt: true,
        },
      }),
      this.prisma.school.count({ where }),
    ]);

    return { schools, total };
>>>>>>> 116675e9
  }

  async getSchoolById(id: string): Promise<School | null> {
    const school = await this.prisma.school.findUnique({
      where: { id },
      select: {
        id: true,
        name: true,
        email: true,
        contact: true,
        isActive: true,
        address: true,
        createdAt: true,
        updatedAt: true,
      },
    });
    return school;
  }

  async createSchool(
    dto: CreateSchoolDto,
    requester: AuthenticatedUser,
  ): Promise<School> {
    if (requester.role !== 'superAdmin') {
      throw new ForbiddenException('Only superAdmin can create schools');
    }
    try {
      return await this.prisma.school.create({
        data: {
          name: dto.name,
          email: dto.email,
          contact: dto.contact,
          address: dto.address,
        },
        select: {
          id: true,
          name: true,
          email: true,
          contact: true,
          isActive: true,
          address: true,
          createdAt: true,
          updatedAt: true,
        },
      });
    } catch (error) {
      if (error.code === 'P2002') {
        throw new ConflictException(
          'School name, email, or contact already exists',
        );
      }
      throw new ForbiddenException('Failed to create school');
    }
  }

  async updateSchool(
    id: string,
    dto: UpdateSchoolDto,
    requester: AuthenticatedUser,
  ): Promise<School | null> {
    if (requester.role !== 'superAdmin') {
      throw new ForbiddenException('Only superAdmin can update schools');
    }
    try {
      return await this.prisma.school.update({
        where: { id },
        data: {
          name: dto.name,
          email: dto.email,
          contact: dto.contact,
          address: dto.address,
        },
        select: {
          id: true,
          name: true,
          email: true,
          contact: true,
          isActive: true,
          address: true,
          createdAt: true,
          updatedAt: true,
        },
      });
    } catch (error) {
      if (error.code === 'P2025') {
        return null; // Handled in controller
      }
      if (error.code === 'P2002') {
        throw new ConflictException(
          'School name, email, or contact already exists',
        );
      }
      throw new ForbiddenException('Failed to update school');
    }
  }

  async deleteSchool(id: string, requester: AuthenticatedUser): Promise<void> {
    if (requester.role !== 'superAdmin') {
      throw new ForbiddenException('Only superAdmin can delete schools');
    }
    try {
      await this.prisma.school.delete({ where: { id } });
    } catch (error) {
      if (error.code === 'P2025') {
        throw new NotFoundException('School not found');
      }
      throw new ForbiddenException('Failed to delete school');
    }
  }

  async toggleSchoolActive(
    id: string,
    requester: AuthenticatedUser,
  ): Promise<School | null> {
    if (requester.role !== 'superAdmin') {
      throw new ForbiddenException(
        'Only superAdmin can toggle school active status',
      );
    }
    const school = await this.prisma.school.findUnique({ where: { id } });
    if (!school) {
      return null; // Handled in controller
    }
    try {
      return await this.prisma.school.update({
        where: { id },
        data: { isActive: !school.isActive },
        select: {
          id: true,
          name: true,
          email: true,
          contact: true,
          isActive: true,
          address: true,
          createdAt: true,
          updatedAt: true,
        },
      });
    } catch (error) {
      throw new ForbiddenException('Failed to toggle school active status');
    }
  }
}<|MERGE_RESOLUTION|>--- conflicted
+++ resolved
@@ -14,25 +14,10 @@
 export class SchoolsService {
   constructor(private prisma: PrismaService) {}
 
-<<<<<<< HEAD
-  async create(createSchoolDto: CreateSchoolDto) {
-    const existing = await this.prisma.school.findUnique({
-      where: { name: createSchoolDto.name },
-    });
-    if (existing) throw new ConflictException('School name already exists');
-    const school = await this.prisma.school.create({ data: createSchoolDto });
-    return { data: createSchoolDto, statusCode: 200, message: 'School created' };
-  }
-
-  async findAll() {
-    const schools = await this.prisma.school.findMany();
-    if(!schools) throw new NotFoundException('No schools found');
-    return schools;
-=======
   async getSchools({
     search,
     page,
-    limit,
+    limit,  
   }: {
     search?: string;
     page: number;
@@ -60,7 +45,6 @@
     ]);
 
     return { schools, total };
->>>>>>> 116675e9
   }
 
   async getSchoolById(id: string): Promise<School | null> {
