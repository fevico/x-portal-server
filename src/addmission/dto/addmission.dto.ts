import {
  IsString,
  IsEmail,
  IsOptional,
  IsDateString,
  IsEnum,
  ValidateNested,
} from 'class-validator';
import { Type } from 'class-transformer';
import { Gender } from '@prisma/client';

<<<<<<< HEAD
export class CreateAdmissionDto {
    @IsString()
    schoolId: string;
  
    @IsString()
    @IsOptional()
    presentClassId?: string;
  
    @IsString()
    classApplyingId: string;
  
    @IsString()
    surname: string;
  
    @IsString()
    firstName: string;
  
    @IsString()
    address: string;
  
    @IsEnum(Gender)
    gender: Gender;
  
    @IsString()
    phone: string;
  
    @IsEmail()
    email: string;
  
    @IsDateString()
    dateOfBirth: string;
  
    @IsString()
    religion: string;
  
    @IsString()
    nationality: string;
  
    @IsString()
    stateOfOrigin: string;
  
    @IsString()
    localGovernment: string;
  
    // Guardian fields
    @IsString()
    guardianSurname: string;
  
    @IsString()
    @IsOptional()
    guardianMiddleName?: string;
  
    @IsString()
    guardianFirstName: string;
  
    @IsEmail()
    guardianEmail: string;
  
    @IsString()
    @IsOptional()
    guardianPhone?: string;
  
    @IsString()
    @IsOptional()
    guardianAddress?: string;
  
    @IsString()
    @IsOptional()
    guardianRelationship?: string;
  
    // OtherInfo fields
    @IsString()
    healthProblem: string;
  
    @IsString()
    hearAboutUs: string;
  
    // SchoolInformation fields
    @IsString()
    previousSchoolName: string;
  
    @IsString()
    previousSchoolAddress: string;
  
    @IsString()
    previousSchoolContact: string;
  }
  
  export class UpdateAdmissionDto {
    @IsString()
    @IsOptional()
    presentClassId?: string;
  
    @IsString()
    @IsOptional()
    classApplyingId?: string;
  
    @IsString()
    @IsOptional()
    surname?: string;
  
    @IsString()
    @IsOptional()
    firstName?: string;
  
    @IsString()
    @IsOptional()
    address?: string;
  
    @IsEnum(Gender)
    @IsOptional()
    gender?: Gender;
  
    @IsString()
    @IsOptional()
    phone?: string;
  
    @IsEmail()
    @IsOptional()
    email?: string;
  
    @IsDateString()
    @IsOptional()
    dateOfBirth?: string;
  
    @IsString()
    @IsOptional()
    religion?: string;
  
    @IsString()
    @IsOptional()
    nationality?: string;
  
    @IsString()
    @IsOptional()
    stateOfOrigin?: string;
  
    @IsString()
    @IsOptional()
    localGovernment?: string;
  
    @IsBoolean()
    @IsOptional()
    isDeleted?: boolean;
  
    @IsBoolean()
    @IsOptional()
    isAccepted?: boolean;
  
    // Guardian fields
    @IsString()
    @IsOptional()
    guardianSurname?: string;
  
    @IsString()
    @IsOptional()
    guardianMiddleName?: string;
  
    @IsString()
    @IsOptional()
    guardianFirstName?: string;
  
    @IsEmail()
    @IsOptional()
    guardianEmail?: string;
  
    @IsString()
    @IsOptional()
    guardianPhone?: string;
  
    @IsString()
    @IsOptional()
    guardianAddress?: string;
  
    @IsString()
    @IsOptional()
    guardianRelationship?: string;
  
    // OtherInfo fields
    @IsString()
    @IsOptional()
    healthProblem?: string;
  
    @IsString()
    @IsOptional()
    hearAboutUs?: string;
  
    // SchoolInformation fields
    @IsString()
    @IsOptional()
    previousSchoolName?: string;
  
    @IsString()
    @IsOptional()
    previousSchoolAddress?: string;
  
    @IsString()
    @IsOptional()
    previousSchoolContact?: string;
  }
=======
export class StudentDto {
  @IsString()
  firstname: string;

  @IsString()
  lastname: string;

  @IsEnum(['male', 'female'])
  @IsOptional()
  gender?: Gender;

  @IsString()
  @IsOptional()
  homeAddress?: string;

  @IsString()
  @IsOptional()
  contact?: string;

  @IsEmail()
  @IsOptional()
  email?: string;

  @IsDateString()
  @IsOptional()
  dateOfBirth?: string;

  @IsString()
  @IsOptional()
  religion?: string;

  @IsString()
  @IsOptional()
  nationality?: string;

  @IsString()
  @IsOptional()
  stateOfOrigin?: string;

  @IsString()
  @IsOptional()
  lga?: string;
}

export class ParentDto {
  @IsString()
  lastname: string;

  @IsString()
  firstname: string;

  @IsString()
  @IsOptional()
  othername?: string;

  @IsString()
  @IsOptional()
  address?: string;

  @IsString()
  @IsOptional()
  contact?: string;

  @IsEmail()
  @IsOptional()
  email?: string;

  @IsString()
  @IsOptional()
  relationship?: string;
}

export class FormerSchoolDto {
  @IsString()
  @IsOptional()
  name?: string;

  @IsString()
  @IsOptional()
  address?: string;

  @IsString()
  @IsOptional()
  contact?: string;
}

export class OtherInfoDto {
  @IsString()
  @IsOptional()
  healthProblems?: string;

  @IsString()
  @IsOptional()
  howHeardAboutUs?: string;
}

export class CreateAdmissionDto {
  @IsString()
  sessionId: string;

  @IsString()
  schoolId: string;

  @IsString()
  @IsOptional()
  presentClassId?: string;

  @IsString()
  classApplyingForId: string;

  @ValidateNested()
  @Type(() => StudentDto)
  student: StudentDto;

  @ValidateNested()
  @Type(() => ParentDto)
  parent: ParentDto;

  @ValidateNested()
  @Type(() => FormerSchoolDto)
  formerSchool: FormerSchoolDto;

  @ValidateNested()
  @Type(() => OtherInfoDto)
  otherInfo: OtherInfoDto;
}

export class UpdateStudentDto {
  @IsString()
  @IsOptional()
  firstname?: string;

  @IsString()
  @IsOptional()
  lastname?: string;

  @IsEnum(['male', 'female'])
  @IsOptional()
  gender?: Gender;

  @IsString()
  @IsOptional()
  homeAddress?: string;

  @IsString()
  @IsOptional()
  contact?: string;

  @IsEmail()
  @IsOptional()
  email?: string;

  @IsDateString()
  @IsOptional()
  dateOfBirth?: string;

  @IsString()
  @IsOptional()
  religion?: string;

  @IsString()
  @IsOptional()
  nationality?: string;

  @IsString()
  @IsOptional()
  stateOfOrigin?: string;

  @IsString()
  @IsOptional()
  lga?: string;
}

export class UpdateParentDto {
  @IsString()
  @IsOptional()
  lastname?: string;

  @IsString()
  @IsOptional()
  firstname?: string;

  @IsString()
  @IsOptional()
  othername?: string;

  @IsString()
  @IsOptional()
  address?: string;

  @IsString()
  @IsOptional()
  contact?: string;

  @IsEmail()
  @IsOptional()
  email?: string;

  @IsString()
  @IsOptional()
  relationship?: string;
}

export class UpdateFormerSchoolDto {
  @IsString()
  @IsOptional()
  name?: string;

  @IsString()
  @IsOptional()
  address?: string;

  @IsString()
  @IsOptional()
  contact?: string;
}

export class UpdateOtherInfoDto {
  @IsString()
  @IsOptional()
  healthProblems?: string;

  @IsString()
  @IsOptional()
  howHeardAboutUs?: string;
}

export class UpdateAdmissionDto {
  @IsString()
  @IsOptional()
  sessionId?: string;

  @IsString()
  @IsOptional()
  presentClassId?: string;

  @IsString()
  @IsOptional()
  classApplyingForId?: string;

  @IsString()
  @IsOptional()
  classId?: string;

  @IsString()
  @IsOptional()
  classArmId?: string;

  @ValidateNested()
  @Type(() => UpdateStudentDto)
  @IsOptional()
  student?: UpdateStudentDto;

  @ValidateNested()
  @Type(() => UpdateParentDto)
  @IsOptional()
  parent?: UpdateParentDto;

  @ValidateNested()
  @Type(() => UpdateFormerSchoolDto)
  @IsOptional()
  formerSchool?: UpdateFormerSchoolDto;

  @ValidateNested()
  @Type(() => UpdateOtherInfoDto)
  @IsOptional()
  otherInfo?: UpdateOtherInfoDto;
}

export class AcceptAdmissionDto {
  @IsString()
  classId: string;

  @IsString()
  classArmId: string;
}

export class RejectAdmissionDto {
  @IsString()
  @IsOptional()
  rejectionReason?: string;
}
>>>>>>> 52b8925a
<|MERGE_RESOLUTION|>--- conflicted
+++ resolved
@@ -9,208 +9,6 @@
 import { Type } from 'class-transformer';
 import { Gender } from '@prisma/client';
 
-<<<<<<< HEAD
-export class CreateAdmissionDto {
-    @IsString()
-    schoolId: string;
-  
-    @IsString()
-    @IsOptional()
-    presentClassId?: string;
-  
-    @IsString()
-    classApplyingId: string;
-  
-    @IsString()
-    surname: string;
-  
-    @IsString()
-    firstName: string;
-  
-    @IsString()
-    address: string;
-  
-    @IsEnum(Gender)
-    gender: Gender;
-  
-    @IsString()
-    phone: string;
-  
-    @IsEmail()
-    email: string;
-  
-    @IsDateString()
-    dateOfBirth: string;
-  
-    @IsString()
-    religion: string;
-  
-    @IsString()
-    nationality: string;
-  
-    @IsString()
-    stateOfOrigin: string;
-  
-    @IsString()
-    localGovernment: string;
-  
-    // Guardian fields
-    @IsString()
-    guardianSurname: string;
-  
-    @IsString()
-    @IsOptional()
-    guardianMiddleName?: string;
-  
-    @IsString()
-    guardianFirstName: string;
-  
-    @IsEmail()
-    guardianEmail: string;
-  
-    @IsString()
-    @IsOptional()
-    guardianPhone?: string;
-  
-    @IsString()
-    @IsOptional()
-    guardianAddress?: string;
-  
-    @IsString()
-    @IsOptional()
-    guardianRelationship?: string;
-  
-    // OtherInfo fields
-    @IsString()
-    healthProblem: string;
-  
-    @IsString()
-    hearAboutUs: string;
-  
-    // SchoolInformation fields
-    @IsString()
-    previousSchoolName: string;
-  
-    @IsString()
-    previousSchoolAddress: string;
-  
-    @IsString()
-    previousSchoolContact: string;
-  }
-  
-  export class UpdateAdmissionDto {
-    @IsString()
-    @IsOptional()
-    presentClassId?: string;
-  
-    @IsString()
-    @IsOptional()
-    classApplyingId?: string;
-  
-    @IsString()
-    @IsOptional()
-    surname?: string;
-  
-    @IsString()
-    @IsOptional()
-    firstName?: string;
-  
-    @IsString()
-    @IsOptional()
-    address?: string;
-  
-    @IsEnum(Gender)
-    @IsOptional()
-    gender?: Gender;
-  
-    @IsString()
-    @IsOptional()
-    phone?: string;
-  
-    @IsEmail()
-    @IsOptional()
-    email?: string;
-  
-    @IsDateString()
-    @IsOptional()
-    dateOfBirth?: string;
-  
-    @IsString()
-    @IsOptional()
-    religion?: string;
-  
-    @IsString()
-    @IsOptional()
-    nationality?: string;
-  
-    @IsString()
-    @IsOptional()
-    stateOfOrigin?: string;
-  
-    @IsString()
-    @IsOptional()
-    localGovernment?: string;
-  
-    @IsBoolean()
-    @IsOptional()
-    isDeleted?: boolean;
-  
-    @IsBoolean()
-    @IsOptional()
-    isAccepted?: boolean;
-  
-    // Guardian fields
-    @IsString()
-    @IsOptional()
-    guardianSurname?: string;
-  
-    @IsString()
-    @IsOptional()
-    guardianMiddleName?: string;
-  
-    @IsString()
-    @IsOptional()
-    guardianFirstName?: string;
-  
-    @IsEmail()
-    @IsOptional()
-    guardianEmail?: string;
-  
-    @IsString()
-    @IsOptional()
-    guardianPhone?: string;
-  
-    @IsString()
-    @IsOptional()
-    guardianAddress?: string;
-  
-    @IsString()
-    @IsOptional()
-    guardianRelationship?: string;
-  
-    // OtherInfo fields
-    @IsString()
-    @IsOptional()
-    healthProblem?: string;
-  
-    @IsString()
-    @IsOptional()
-    hearAboutUs?: string;
-  
-    // SchoolInformation fields
-    @IsString()
-    @IsOptional()
-    previousSchoolName?: string;
-  
-    @IsString()
-    @IsOptional()
-    previousSchoolAddress?: string;
-  
-    @IsString()
-    @IsOptional()
-    previousSchoolContact?: string;
-  }
-=======
 export class StudentDto {
   @IsString()
   firstname: string;
@@ -492,5 +290,4 @@
   @IsString()
   @IsOptional()
   rejectionReason?: string;
-}
->>>>>>> 52b8925a
+}