import {
  Injectable,
  NotFoundException,
  BadRequestException,
  HttpException,
  HttpStatus,
} from '@nestjs/common';
import { PrismaService } from '../prisma/prisma.service';
import { AssignClassToSessionDto, CreateSessionDto } from './dto/session.dto';
import { LoggingService } from '@/log/logging.service';
import { AuthenticatedUser } from '@/types/express';
import { TermEnum } from '@prisma/client';
import { Cron, CronExpression } from '@nestjs/schedule';

@Injectable()
export class SessionsService {
  constructor(
    private prisma: PrismaService,
    private loggingService: LoggingService,
  ) {}

  @Cron(CronExpression.EVERY_DAY_AT_MIDNIGHT, {
    name: 'checkActiveAndInactiveSession',
    timeZone: 'Africa/Lagos',
  })
  async handleActiveAndInActiveSession() {
    const currentDate = new Date();

    try {
      // Get all schools that are not deleted
      const schools = await this.prisma.school.findMany({
        where: { isDeleted: false },
        select: { id: true, name: true },
      });

      for (const school of schools) {
        await this.processSchoolSessionActivation(school.id, currentDate);
      }

      console.log(
        'Session and term activation/inactivation check completed successfully.',
      );
    } catch (error) {
      console.error('Error in session activation cron job:', error);
    }
  }

  private async processSchoolSessionActivation(
    schoolId: string,
    currentDate: Date,
  ) {
    try {
      // Get all session terms for this school
      const sessionTerms = await this.prisma.sessionTerm.findMany({
        where: {
          schoolId,
          isDeleted: false,
          session: { isDeleted: false },
        },
        include: {
          session: { select: { id: true, name: true } },
          termDefinition: { select: { name: true } },
        },
        orderBy: [{ sessionId: 'asc' }, { startDate: 'asc' }],
      });

      if (sessionTerms.length === 0) {
        return; // No terms for this school
      }

      // Group terms by session
      const sessionGroups = sessionTerms.reduce(
        (groups, term) => {
          const sessionId = term.sessionId;
          if (!groups[sessionId]) {
            groups[sessionId] = {
              sessionId,
              sessionName: term.session.name,
              terms: [],
            };
          }
          groups[sessionId].terms.push(term);
          return groups;
        },
        {} as Record<
          string,
          { sessionId: string; sessionName: string; terms: any[] }
        >,
      );

      // Process each session
      for (const sessionGroup of Object.values(sessionGroups)) {
        await this.processSessionGroup(schoolId, sessionGroup, currentDate);
      }
    } catch (error) {
      console.error(`Error processing school ${schoolId}:`, error);
    }
  }

  private async processSessionGroup(
    schoolId: string,
    sessionGroup: {
      sessionId: string;
      sessionName: string;
      terms: any[];
    },
    currentDate: Date,
  ) {
    const { sessionId, terms } = sessionGroup;

    // Find if any term is currently active (today falls within its date range)
    const activeTerm = terms.find(
      (term) => term.startDate <= currentDate && term.endDate >= currentDate,
    );

    // Calculate session date range (earliest start to latest end)
    const sessionStartDate = new Date(
      Math.min(...terms.map((t) => t.startDate.getTime())),
    );
    const sessionEndDate = new Date(
      Math.max(...terms.map((t) => t.endDate.getTime())),
    );

    // Session is active if current date falls within overall session range
    const isSessionActive =
      currentDate >= sessionStartDate && currentDate <= sessionEndDate;

    await this.prisma.$transaction(async (tx) => {
      if (activeTerm) {
        // Deactivate all terms in this school except the active one
        await tx.sessionTerm.updateMany({
          where: {
            schoolId,
            id: { not: activeTerm.id },
          },
          data: { isActive: false },
        });

        // Activate the current term
        await tx.sessionTerm.update({
          where: { id: activeTerm.id },
          data: { isActive: true },
        });

        // Update school's current term if this term is active
        await tx.school.update({
          where: { id: schoolId },
          data: {
            currentTermId: activeTerm.id,
            currentSessionId: sessionId,
          },
        });

        console.log(
          `Activated term ${activeTerm.termDefinition.name} for session ${sessionGroup.sessionName} in school ${schoolId}`,
        );
      } else {
        // No active term found, deactivate all terms in this school
        await tx.sessionTerm.updateMany({
          where: { schoolId },
          data: { isActive: false },
        });

        // If no active terms, clear current term but keep session if it's still in range
        if (!isSessionActive) {
          await tx.school.update({
            where: { id: schoolId },
            data: {
              currentTermId: null,
              currentSessionId: null,
            },
          });
        }
      }

      // Handle session activation
      if (isSessionActive) {
        // Deactivate all other sessions for this school
        await tx.session.updateMany({
          where: {
            schoolId,
            id: { not: sessionId },
          },
          data: { isActive: false },
        });

        // Activate current session
        await tx.session.update({
          where: { id: sessionId },
          data: { isActive: true },
        });

        // Update school's current session
        await tx.school.update({
          where: { id: schoolId },
          data: { currentSessionId: sessionId },
        });

        console.log(
          `Activated session ${sessionGroup.sessionName} for school ${schoolId}`,
        );
      } else {
        // Session is not active, deactivate it
        await tx.session.update({
          where: { id: sessionId },
          data: { isActive: false },
        });

        // If this was the current session, clear it
        const school = await tx.school.findUnique({
          where: { id: schoolId },
          select: { currentSessionId: true },
        });

        if (school?.currentSessionId === sessionId) {
          await tx.school.update({
            where: { id: schoolId },
            data: {
              currentSessionId: null,
              currentTermId: null,
            },
          });
        }
      }
    });
  }

  async createSession(dto: CreateSessionDto, req: any) {
    const requester = req.user;

    try {
      // Validate school
      const school = await this.prisma.school.findUnique({
        where: { id: requester.schoolId },
      });
      if (!school) {
        throw new NotFoundException('School not found');
      }

      // Validate session doesn't already exist
      const existingSession = await this.prisma.session.findFirst({
        where: {
          name: dto.session,
          schoolId: requester.schoolId,
          isDeleted: false,
        },
      });
      if (existingSession) {
        throw new BadRequestException('Session already exists for this school');
      }

      // Validate date ranges
      const dates = [
        {
          start: new Date(dto.firstTermStartDate),
          end: new Date(dto.firstTermEndDate),
        },
        {
          start: new Date(dto.secondTermStartDate),
          end: new Date(dto.secondTermEndDate),
        },
        {
          start: new Date(dto.thirdTermStartDate),
          end: new Date(dto.thirdTermEndDate),
        },
      ];

      for (let i = 0; i < dates.length; i++) {
        if (isNaN(dates[i].start.getTime()) || isNaN(dates[i].end.getTime())) {
          throw new BadRequestException(
            `Term ${i + 1} has invalid date format`,
          );
        }
        if (dates[i].start >= dates[i].end) {
          throw new BadRequestException(
            `Term ${i + 1} start date must be before end date`,
          );
        }
        if (i > 0 && dates[i].start <= dates[i - 1].end) {
          throw new BadRequestException(
            `Term ${i + 1} start date must be after Term ${i} end date`,
          );
        }
      }

      // Fetch or create TermDefinition records
      const termDefinitions = await this.prisma.termDefinition.findMany({
        where: {
          schoolId: requester.schoolId,
          name: { in: ['First_Term', 'Second_Term', 'Third_Term'] },
        },
      });

      const termDefinitionMap = termDefinitions.reduce(
        (acc, td) => {
          acc[td.name] = td.id;
          return acc;
        },
        {} as Record<string, string>,
      );

      // Ensure all required TermDefinitions exist
      const requiredTerms = ['First_Term', 'Second_Term', 'Third_Term'];
      for (const termName of requiredTerms) {
        if (!termDefinitionMap[termName]) {
          // Create missing TermDefinition
          const newTermDef = await this.prisma.termDefinition.create({
            data: {
              name: termName as TermEnum, // Cast to TermEnum
              schoolId: requester.schoolId,
              createdBy: requester.id,
            },
          });
          termDefinitionMap[termName] = newTermDef.id;
        }
      }

      // Create session and session terms in a transaction
      const result = await this.prisma.$transaction(
        async (tx) => {
          // Create session
          const session = await tx.session.create({
            data: {
              name: dto.session,
              schoolId: requester.schoolId,
              createdBy: requester.id,
            },
          });

          // Create session terms
          const sessionTerms = await Promise.all([
            tx.sessionTerm.create({
              data: {
                termDefinitionId: termDefinitionMap['First_Term'],
                sessionId: session.id,
                schoolId: requester.schoolId,
                startDate: new Date(dto.firstTermStartDate),
                endDate: new Date(dto.firstTermEndDate),
                createdBy: requester.id,
              },
            }),
            tx.sessionTerm.create({
              data: {
                termDefinitionId: termDefinitionMap['Second_Term'],
                sessionId: session.id,
                schoolId: requester.schoolId,
                startDate: new Date(dto.secondTermStartDate),
                endDate: new Date(dto.secondTermEndDate),
                createdBy: requester.id,
              },
            }),
            tx.sessionTerm.create({
              data: {
                termDefinitionId: termDefinitionMap['Third_Term'],
                sessionId: session.id,
                schoolId: requester.schoolId,
                startDate: new Date(dto.thirdTermStartDate),
                endDate: new Date(dto.thirdTermEndDate),
                createdBy: requester.id,
              },
            }),
          ]);

          return {
            message: 'Session created successfully',
            session,
            sessionTerms,
          };
        },
        { timeout: 10000 }, // Increase timeout to 10 seconds
      );

      // Log action outside the transaction
      await this.loggingService.logAction(
        'create_session',
        'Session',
        result.session.id,
        requester.id,
        requester.schoolId,
        {
          name: result.session.name,
          terms: result.sessionTerms.map((t) => ({
            termDefinitionId: t.termDefinitionId,
            startDate: t.startDate,
            endDate: t.endDate,
          })),
        },
        req,
      );

      return {
        statusCode: 201,
        message: 'Session created successfully',
      };
    } catch (error) {
      console.error('Error creating session:', error);
      throw new Error(
        'Failed to create session: ' + (error.message || 'Unknown error'),
      );
    }
  }

  async getSessionsBySchool(req: any) {
    const requester = req.user;

    try {
      // Validate school
      const school = await this.prisma.school.findUnique({
        where: { id: requester.schoolId },
      });
      if (!school) {
        throw new NotFoundException('School not found');
      }

      // Fetch sessions with session terms and class-arm assignments
      const sessions = await this.prisma.session.findMany({
        where: { schoolId: requester.schoolId, isDeleted: false },
        include: {
          school: { select: { name: true } },
          terms: {
            where: { isDeleted: false },
            include: {
              termDefinition: { select: { name: true } }, // Get term name (e.g., First_Term)
            },
            orderBy: { startDate: 'asc' }, // Order terms by start date
          },
          classAssignments: {
            where: { isDeleted: false },
            include: {
              class: {
                select: {
                  id: true,
                  name: true,
                  classCategory: { select: { id: true, name: true } },
                },
              },
              classArm: { select: { id: true, name: true } },
            },
          },
        },
        orderBy: { createdAt: 'desc' },
      });

      // Transform the data into the desired format
      const transformedSessions = sessions.map((session) => {
        const terms = session.terms;
        // Fetch all classes for the school
        const allClasses = this.prisma.class.findMany({
          where: { schoolId: requester.schoolId, isDeleted: false },
          include: { classCategory: { select: { id: true, name: true } } },
        });

        // Map class-arm assignments for this session
        const classArmAssignments = session.classAssignments.reduce(
          (acc, assignment) => {
            const classId = assignment.classId;
            if (!acc[classId]) acc[classId] = [];
            acc[classId].push({
              id: assignment.classArm.id,
              name: assignment.classArm.name,
            });
            return acc;
          },
          {} as Record<string, Array<{ id: string; name: string }>>,
        );

        return {
          id: session.id,
          name: session.name,
          status: session.isActive,
          terms: terms.map((term) => ({
            id: term.id,
            name: term.termDefinition.name, // Use TermDefinition name
            startDate: term.startDate.toISOString(),
            endDate: term.endDate.toISOString(),
            status: term.isActive,
          })),
          classes: allClasses.then((classes) =>
            classes.map((cls) => ({
              id: cls.id,
              name: cls.name,
              category: cls.classCategory?.name ?? null,
              assignedArms: classArmAssignments[cls.id] || [],
            })),
          ),
        };
      });

      // Resolve all class promises
      const resolvedSessions = await Promise.all(
        transformedSessions.map(async (session) => ({
          ...session,
          classes: await session.classes, // Resolve the Promise for classes
        })),
      );

      return resolvedSessions;
    } catch (error) {
      console.error('Error fetching sessions:', error);
      throw new Error(
        'Failed to fetch sessions: ' + (error.message || 'Unknown error'),
      );
    }
  }
  async updateSession(id: string, dto: CreateSessionDto, req: any) {
    const requester = req.user;

    try {
      // Validate school
      const school = await this.prisma.school.findUnique({
        where: { id: requester.schoolId },
        select: { id: true },
      });
      if (!school) {
        throw new NotFoundException('School not found');
      }

      // Validate session
      const session = await this.prisma.session.findUnique({
        where: { id, schoolId: requester.schoolId, isDeleted: false },
        select: {
          id: true,
          name: true,
          terms: {
            where: { isDeleted: false },
            orderBy: { startDate: 'asc' },
            include: {
              termDefinition: { select: { id: true, name: true } },
            },
          },
        },
      });
      if (!session) {
        throw new NotFoundException('Session not found');
      }

      // Validate session name doesn't conflict with another session
      const existingSession = await this.prisma.session.findFirst({
        where: {
          name: dto.session,
          schoolId: requester.schoolId,
          isDeleted: false,
          NOT: { id },
        },
        select: { id: true },
      });
      if (existingSession) {
        throw new BadRequestException(
          'Session name already exists for this school',
        );
      }

      // Validate date ranges
      const dates = [
        {
          start: new Date(dto.firstTermStartDate),
          end: new Date(dto.firstTermEndDate),
        },
        {
          start: new Date(dto.secondTermStartDate),
          end: new Date(dto.secondTermEndDate),
        },
        {
          start: new Date(dto.thirdTermStartDate),
          end: new Date(dto.thirdTermEndDate),
        },
      ];

      for (let i = 0; i < dates.length; i++) {
        if (isNaN(dates[i].start.getTime()) || isNaN(dates[i].end.getTime())) {
          throw new BadRequestException(
            `Term ${i + 1} has invalid date format`,
          );
        }
        if (dates[i].start >= dates[i].end) {
          throw new BadRequestException(
            `Term ${i + 1} start date must be before end date`,
          );
        }
        if (i > 0 && dates[i].start <= dates[i - 1].end) {
          throw new BadRequestException(
            `Term ${i + 1} start date must be after Term ${i} end date`,
          );
        }
      }

      // Validate terms (exactly 3, with correct TermDefinition names)
      const terms = session.terms;
      if (terms.length !== 3) {
        throw new BadRequestException('Session must have exactly three terms');
      }
      const expectedTermNames = ['First_Term', 'Second_Term', 'Third_Term'];
      for (let i = 0; i < terms.length; i++) {
        if (terms[i].termDefinition.name !== expectedTermNames[i]) {
          throw new BadRequestException(
            `Term ${i + 1} must be ${expectedTermNames[i]}`,
          );
        }
      }

      // Get current date (06:29 AM WAT, June 12, 2025)
      const currentDate = new Date();

      // Update session and terms in a transaction
      const result = await this.prisma.$transaction(
        async (tx) => {
          // Update session
          const updatedSession = await tx.session.update({
            where: { id },
            data: {
              name: dto.session,
              updatedBy: requester.id,
            },
            select: { id: true, name: true },
          });

          // Update session terms
          const updatedTerms = await Promise.all([
            tx.sessionTerm.update({
              where: { id: terms[0].id },
              data: {
                startDate: new Date(dto.firstTermStartDate),
                endDate: new Date(dto.firstTermEndDate),
                updatedBy: requester.id,
              },
              include: {
                termDefinition: { select: { name: true } },
              },
            }),
            tx.sessionTerm.update({
              where: { id: terms[1].id },
              data: {
                startDate: new Date(dto.secondTermStartDate),
                endDate: new Date(dto.secondTermEndDate),
                updatedBy: requester.id,
              },
              include: {
                termDefinition: { select: { name: true } },
              },
            }),
            tx.sessionTerm.update({
              where: { id: terms[2].id },
              data: {
                startDate: new Date(dto.thirdTermStartDate),
                endDate: new Date(dto.thirdTermEndDate),
                updatedBy: requester.id,
              },
              include: {
                termDefinition: { select: { name: true } },
              },
            }),
          ]);

          // Determine session and term status
          const sessionStart = new Date(dto.firstTermStartDate);
          const sessionEnd = new Date(dto.thirdTermEndDate);
          const isSessionActive =
            currentDate >= sessionStart && currentDate <= sessionEnd;

          return {
            updatedSession,
            updatedTerms,
            isSessionActive,
          };
        },
        { timeout: 10000 },
      );

      // Log action outside the transaction
      await this.loggingService.logAction(
        'update_session',
        'Session',
        result.updatedSession.id,
        requester.id,
        requester.schoolId,
        {
          oldName: session.name,
          newName: dto.session,
          terms: result.updatedTerms.map((t) => ({
            id: t.id,
            name: t.termDefinition.name,
            startDate: t.startDate,
            endDate: t.endDate,
          })),
        },
        req,
      );

      return {
        statusCode: 200,
        message: 'Session updated successfully',
        data: {
          id: result.updatedSession.id,
          name: result.updatedSession.name,
          status: result.isSessionActive ? 'Active' : 'Inactive',
          terms: result.updatedTerms.map((term) => ({
            id: term.id,
            name: term.termDefinition.name,
            startDate: term.startDate.toISOString(),
            endDate: term.endDate.toISOString(),
            status:
              currentDate >= new Date(term.startDate) &&
              currentDate <= new Date(term.endDate)
                ? 'Active'
                : 'Inactive',
          })),
        },
      };
    } catch (error) {
      console.error('Error updating session:', error);
      throw new Error(
        'Failed to update session: ' + (error.message || 'Unknown error'),
      );
    }
  }
  async deleteSession(id: string, req: any) {
    const requester = req.user;

    try {
      // Validate school
      const school = await this.prisma.school.findUnique({
        where: { id: requester.schoolId },
      });
      if (!school) {
        throw new NotFoundException('School not found');
      }

      // Validate session
      const session = await this.prisma.session.findUnique({
        where: { id, schoolId: requester.schoolId, isDeleted: false },
        include: { terms: { where: { isDeleted: false } } },
      });
      if (!session) {
        throw new NotFoundException('Session not found');
      }

      // Check for linked admissions
      const admissions = await this.prisma.admission.count({
        where: { sessionId: id, isDeleted: false },
      });
      if (admissions > 0) {
        throw new BadRequestException(
          'Cannot delete session with active admissions',
        );
      }

      // Delete session and terms in a transaction
      const result = await this.prisma.$transaction(async (tx) => {
        // Soft delete terms
        await tx.sessionTerm.updateMany({
          where: { sessionId: id },
          data: {
            isDeleted: true,
            updatedBy: requester.id,
          },
        });

        // Soft delete session
        await tx.session.update({
          where: { id },
          data: {
            isDeleted: true,
            updatedBy: requester.id,
          },
        });

        // If this was the current session, clear it
        if (school.currentSessionId === id) {
          await tx.school.update({
            where: { id: requester.schoolId },
            data: {
              currentSessionId: null,
              currentTermId: null,
            },
          });
        }

        // Log action
        await this.loggingService.logAction(
          'delete_session',
          'Session',
          id,
          requester.id,
          requester.schoolId,
          { name: session.name },
          req,
        );

        return { statusCode: 204, message: 'Session deleted successfully' };
      });

      return result;
    } catch (error) {
      console.error('Error deleting session:', error);
      throw new Error(
        'Failed to delete session: ' + (error.message || 'Unknown error'),
      );
    }
  }

  async getSessionClassArm(sessionId: string, user: AuthenticatedUser) {
    try {
      const schoolId = user.schoolId;
      const sessionData = await this.prisma.sessionClassAssignment.findMany({
        where: { sessionId, schoolId },
        include: { class: true, classArm: true },
      });

      if (!sessionData || sessionData.length === 0) {
        throw new NotFoundException('Session not found or no data available');
      }

      // Transform data into the desired format
      const formattedData = {
        classes: this.groupClassArmsByClass(sessionData),
      };

      return formattedData;
    } catch (error) {
      throw new HttpException(
        `Error fetching session with ID ${sessionId}: ${error.message}`,
        500,
      );
    }
  }

  private groupClassArmsByClass(
    sessionData: any[],
  ): { id: string; name: string; classArms: { id: string; name: string }[] }[] {
    const classMap = new Map<
      string,
      { id: string; name: string; classArms: { id: string; name: string }[] }
    >();

    sessionData.forEach((item) => {
      const classId = item.class.id;
      const className = item.class.name;

      if (!classMap.has(classId)) {
        classMap.set(classId, {
          id: classId,
          name: className,
          classArms: [],
        });
      }

      classMap.get(classId)?.classArms.push({
        id: item.classArm.id,
        name: item.classArm.name,
      });
    });

    return Array.from(classMap.values());
  }

  async assignClassToSession(
    sessionId: string,
    dto: AssignClassToSessionDto,
    req: any,
  ) {
    const user = req.user as AuthenticatedUser;

    try {
      // Validate subject exists and belongs to the school
      const session = await this.prisma.session.findFirst({
        where: {
          id: sessionId,
          schoolId: user.schoolId,
          isDeleted: false,
        },
        select: { id: true, name: true },
      });

      if (!session) {
        throw new HttpException(
          'Session not found or does not belong to your school',
          HttpStatus.NOT_FOUND,
        );
      }

      // Validate assignments
      if (!dto.assignments || dto.assignments.length === 0) {
        throw new HttpException(
          'At least one class assignment must be provided',
          HttpStatus.BAD_REQUEST,
        );
      }

      // Extract all unique class IDs and class arm IDs
      const classIds = [...new Set(dto.assignments.map((a) => a.classId))];
      const allClassArmIds = dto.assignments.flatMap((a) => a.classArmIds);
      const uniqueClassArmIds = [...new Set(allClassArmIds)];

      // Validate all classes belong to the school
      const classes = await this.prisma.class.findMany({
        where: {
          id: { in: classIds },
          schoolId: user.schoolId,
          isDeleted: false,
        },
        select: { id: true, name: true },
      });

      if (classes.length !== classIds.length) {
        throw new HttpException(
          'One or more classes not found or do not belong to your school',
          HttpStatus.BAD_REQUEST,
        );
      }

      // Validate all class arms belong to the school and their respective classes
      const classArms = await this.prisma.classArm.findMany({
        where: {
          id: { in: uniqueClassArmIds },
          schoolId: user.schoolId,
          isDeleted: false,
        },
        select: { id: true, name: true, schoolId: true },
      });

      if (classArms.length !== uniqueClassArmIds.length) {
        throw new HttpException(
          'One or more class arms not found or do not belong to your school',
          HttpStatus.BAD_REQUEST,
        );
      }

      // Validate that each class arm belongs to its specified class
      for (const assignment of dto.assignments) {
        const classArmsForClass = await this.prisma.classArm.findMany({
          where: {
            id: { in: assignment.classArmIds },
            schoolId: user.schoolId,
            isDeleted: false,
          },
          select: { id: true },
        });

        if (classArmsForClass.length !== assignment.classArmIds.length) {
          throw new HttpException(
            `Some class arms do not exist for class ID: ${assignment.classId}`,
            HttpStatus.BAD_REQUEST,
          );
        }
      }

      // Create assignments in a transaction
      const result = await this.prisma.$transaction(async (tx) => {
        // Delete existing assignments for this subject and the specified classes/arms
        await tx.sessionClassAssignment.deleteMany({
          where: {
            sessionId,
            schoolId: user.schoolId,
            OR: dto.assignments.map((assignment) => ({
              classId: assignment.classId,
              classArmId: { in: assignment.classArmIds },
            })),
          },
        });

        // Create new assignments
        const newAssignments = [];
        for (const assignment of dto.assignments) {
          for (const classArmId of assignment.classArmIds) {
            newAssignments.push({
              classId: assignment.classId,
              classArmId,
              sessionId,
              schoolId: user.schoolId,
              createdBy: user.id,
            });
          }
        }

        const createdAssignments = await tx.sessionClassAssignment.createMany({
          data: newAssignments,
        });

        return createdAssignments;
      });

      return {
        statusCode: 200,
        message: 'Session assigned to classes successfully',
        data: {
<<<<<<< HEAD
          sessionId,  
          classId,
          classArmId,  
          schoolId,
          createdBy: user.id,
        }
      })
      return classSession
    }catch(error){     
  throw new HttpException(error.message, 500)
=======
          sessionId,
          sessionName: session.name,
          assignments: dto.assignments.map((assignment) => ({
            classId: assignment.classId,
            classArmIds: assignment.classArmIds,
          })),
          totalAssignments: result.count,
        },
      };
    } catch (error) {
      if (error instanceof HttpException) {
        throw error;
      }
      console.error('Error assigning session to classes:', error);
      throw new HttpException(
        'Failed to assign session to classes: ' +
          (error.message || 'Unknown error'),
        HttpStatus.INTERNAL_SERVER_ERROR,
      );
>>>>>>> 79c965bc
    }
  }
<<<<<<< HEAD

  async schoolSessionTerm(user: AuthenticatedUser){
    const schoolId = user.schoolId
    try {
      const session = await this.prisma.session.findMany({
        where: { schoolId, isDeleted: false },
        include: { terms: { where: { isDeleted: false } }
        },
      })
      if(!session){
        throw new NotFoundException('Session not found for this school')
      }
      return session
  
    } catch (error) {
      throw new HttpException(error.message, 500)
    }
  }
  
=======
>>>>>>> 79c965bc
}<|MERGE_RESOLUTION|>--- conflicted
+++ resolved
@@ -983,18 +983,6 @@
         statusCode: 200,
         message: 'Session assigned to classes successfully',
         data: {
-<<<<<<< HEAD
-          sessionId,  
-          classId,
-          classArmId,  
-          schoolId,
-          createdBy: user.id,
-        }
-      })
-      return classSession
-    }catch(error){     
-  throw new HttpException(error.message, 500)
-=======
           sessionId,
           sessionName: session.name,
           assignments: dto.assignments.map((assignment) => ({
@@ -1014,29 +1002,6 @@
           (error.message || 'Unknown error'),
         HttpStatus.INTERNAL_SERVER_ERROR,
       );
->>>>>>> 79c965bc
     }
   }
-<<<<<<< HEAD
-
-  async schoolSessionTerm(user: AuthenticatedUser){
-    const schoolId = user.schoolId
-    try {
-      const session = await this.prisma.session.findMany({
-        where: { schoolId, isDeleted: false },
-        include: { terms: { where: { isDeleted: false } }
-        },
-      })
-      if(!session){
-        throw new NotFoundException('Session not found for this school')
-      }
-      return session
-  
-    } catch (error) {
-      throw new HttpException(error.message, 500)
-    }
-  }
-  
-=======
->>>>>>> 79c965bc
 }