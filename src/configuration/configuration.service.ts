import { PrismaService } from '@/prisma/prisma.service';
import {
  BadRequestException,
  HttpException,
  Injectable,
  NotFoundException,
} from '@nestjs/common';
import {
  AssignClassesDto,
  AssignMarkingSchemeDto,
  CreateGradingSystemDto,
  CreateMarkingSchemeDto,
  UpdateContinuousAssessmentDto,
  UpdateSchoolInfoDto,
} from './dto/configuration';
import { AuthenticatedUser } from '@/types/express';
// import { v2 as cloudinary } from 'cloudinary';
import { uploadToCloudinary } from '@/utils';
import { AssessmentType } from '@prisma/client';
import { LoggingService } from '@/log/logging.service';

@Injectable()
export class ConfigurationService {
  constructor(
    private prisma: PrismaService,
    private loggingService: LoggingService,
  ) {}

  async updateSchoolInformation(
    body: UpdateSchoolInfoDto,
    user: AuthenticatedUser,
    logo: Express.Multer.File,
    schoolHeadSignature?: Express.Multer.File,
    principalSignature?: Express.Multer.File,
    bursarSignature?: Express.Multer.File,
  ) {
    const {
      address,
      color,
      country,
      email,
      name,
      state,
      bursarContact,
      bursarName,
      bursarSignatureBase64,
      principalContact,
      principalName,
      principalSignatureBase64,
      schoolHeadContact,
      schoolHeadName,
      schoolHeadSignatureBase64,
      logoBase64,
    } = body;
    if (!user || !user.schoolId)
      throw new NotFoundException(
        'User not found or not associated with a school',
      );
    try {
      let logoImageUrl: string | undefined;
      let logoPubId: string | undefined;
      let principalSignatureUrl: string | undefined;
      let principalSignaturePubId: string | undefined;
      let schoolHeadSignatureUrl: string | undefined;
      let schoolHeadSignaturePubId: string | undefined;
      let bursarSignatureUrl: string | undefined;
      let bursarSignaturePubId: string | undefined;

      try {
        // Handle logo upload
        if (logo) {
          const uploadResult = await uploadToCloudinary(logo.buffer, {
            folder: 'configuration/logos',
            transformation: { width: 800, height: 800, crop: 'limit' },
          });
          logoImageUrl = uploadResult.imageUrl;
          logoPubId = uploadResult.pubId;
        } else if (logoBase64) {
          const uploadResult = await uploadToCloudinary(logoBase64, {
            folder: 'configuration/logos',
            transformation: { width: 800, height: 800, crop: 'limit' },
          });
          logoImageUrl = uploadResult.imageUrl;
          logoPubId = uploadResult.pubId;
        }

        if (principalSignature) {
          const uploadResult = await uploadToCloudinary(
            principalSignature.buffer,
            {
              folder: 'configuration/signatures',
              transformation: { width: 600, height: 200, crop: 'limit' },
            },
          );
          principalSignatureUrl = uploadResult.imageUrl;
          principalSignaturePubId = uploadResult.pubId;
        }
        // Handle principal signature upload
        else if (principalSignatureBase64) {
          const uploadResult = await uploadToCloudinary(
            principalSignatureBase64,
            {
              folder: 'configuration/signatures',
              transformation: { width: 600, height: 200, crop: 'limit' },
            },
          );
          principalSignatureUrl = uploadResult.imageUrl;
          principalSignaturePubId = uploadResult.pubId;
        }

        if (schoolHeadSignature) {
          const uploadResult = await uploadToCloudinary(
            schoolHeadSignature.buffer,
            {
              folder: 'configuration/signatures',
              transformation: { width: 600, height: 200, crop: 'limit' },
            },
          );
          schoolHeadSignatureUrl = uploadResult.imageUrl;
          schoolHeadSignaturePubId = uploadResult.pubId;
        }
        // Handle school head signature upload
        else if (schoolHeadSignatureBase64) {
          const uploadResult = await uploadToCloudinary(
            schoolHeadSignatureBase64,
            {
              folder: 'configuration/signatures',
              transformation: { width: 600, height: 200, crop: 'limit' },
            },
          );
          schoolHeadSignatureUrl = uploadResult.imageUrl;
          schoolHeadSignaturePubId = uploadResult.pubId;
        }

        if (bursarSignature) {
          const uploadResult = await uploadToCloudinary(
            bursarSignature.buffer,
            {
              folder: 'configuration/signatures',
              transformation: { width: 600, height: 200, crop: 'limit' },
            },
          );
          bursarSignatureUrl = uploadResult.imageUrl;
          bursarSignaturePubId = uploadResult.pubId;
        }
        // Handle bursar signature upload
        else if (bursarSignatureBase64) {
          const uploadResult = await uploadToCloudinary(bursarSignatureBase64, {
            folder: 'configuration/signatures',
            transformation: { width: 600, height: 200, crop: 'limit' },
          });
          bursarSignatureUrl = uploadResult.imageUrl;
          bursarSignaturePubId = uploadResult.pubId;
        }
      } catch (error) {
        console.error('Image upload error:', error);
        throw new BadRequestException('Failed to upload image to Cloudinary');
      }

      const schoolId = user.schoolId;

      // Prepare update data object
      const updateData: any = {
        color,
        country,
        state,
        bursarContact,
        bursarName,
        principalContact,
        principalName,
        schoolHeadContact,
        schoolHeadName,
      };

      // Only update logo if uploaded
      if (logoImageUrl && logoPubId) {
        updateData.logo = { imageUrl: logoImageUrl, pubId: logoPubId };
      }

      // Only update signatures if uploaded
      if (principalSignatureUrl && principalSignaturePubId) {
        updateData.principalSignature = {
          imageUrl: principalSignatureUrl,
          pubId: principalSignaturePubId,
        };
      }

      if (schoolHeadSignatureUrl && schoolHeadSignaturePubId) {
        updateData.schoolHeadSignature = {
          imageUrl: schoolHeadSignatureUrl,
          pubId: schoolHeadSignaturePubId,
        };
      }

      if (bursarSignatureUrl && bursarSignaturePubId) {
        updateData.bursarSignature = {
          imageUrl: bursarSignatureUrl,
          pubId: bursarSignaturePubId,
        };
      }

      const school = await this.prisma.configuration.update({
        where: { schoolId },
        data: updateData,
      });

      if (!school)
        throw new NotFoundException('School data not found for this user');

      const schoolInfo = await this.prisma.school.update({
        where: { id: schoolId },
        data: {
          address,
          email,
          name,
        },
      });

      if (!schoolInfo)
        throw new NotFoundException('School information not found!');

      return school;
    } catch (error) {
      throw new HttpException('Failed to update school information', 500);
    }
  }

  async getSchoolInformation(user: AuthenticatedUser) {
    if (!user || !user.schoolId)
      throw new NotFoundException(
        'User not found or not associated with a school',
      );
    try {
      const schoolId = user.schoolId;
      const school = await this.prisma.configuration.findUnique({
        where: { schoolId },
        include: { school: true },
      });
      if (!school)
        throw new NotFoundException('School data not found for this user');
      return { school, message: 'School information retrieved successfully' };
    } catch (error) {
      throw new HttpException('Failed to get school information', 500);
    }
  }

  // Assign Marking Scheme to Classes and Term Definitions
  async assignMarkingSchemeToClassesAndTerms(
    markingSchemeId: string,
    dto: AssignMarkingSchemeDto,
    req: any,
  ) {
    const requester = req.user;

    try {
      // Validate marking scheme
      const markingScheme = await this.prisma.markingScheme.findUnique({
        where: {
          id: markingSchemeId,
          schoolId: requester.schoolId,
          isDeleted: false,
        },
        select: { id: true, name: true },
      });
      if (!markingScheme) {
        throw new NotFoundException('Marking scheme not found');
      }

      // Validate assignments
      if (!dto.assignments || dto.assignments.length === 0) {
        throw new BadRequestException(
          'At least one class and term definition assignment is required',
        );
      }

      const classIds = [...new Set(dto.assignments.map((a) => a.classId))];
      const termDefinitionIds = [
        ...new Set(dto.assignments.map((a) => a.termDefinitionId)),
      ];

      // Validate classes
      const classes = await this.prisma.class.findMany({
        where: {
          id: { in: classIds },
          schoolId: requester.schoolId,
          isDeleted: false,
        },
      });
      if (classes.length !== classIds.length) {
        throw new BadRequestException('One or more class IDs are invalid');
      }

      // Validate term definitions
      const termDefinitions = await this.prisma.termDefinition.findMany({
        where: { id: { in: termDefinitionIds }, schoolId: requester.schoolId },
      });
      if (termDefinitions.length !== termDefinitionIds.length) {
        throw new BadRequestException(
          'One or more term definition IDs are invalid',
        );
      }

      // Update assignments in a transaction
      const result = await this.prisma.$transaction(async (tx) => {
        // Clear existing assignments for this marking scheme
        await tx.classTermMarkingSchemeAssignment.deleteMany({
          where: { markingSchemeId, schoolId: requester.schoolId },
        });

        // Create new assignments
        const assignments = await Promise.all(
          dto.assignments.map((assignment) =>
            tx.classTermMarkingSchemeAssignment.create({
              data: {
                markingSchemeId,
                classId: assignment.classId,
                termDefinitionId: assignment.termDefinitionId,
                schoolId: requester.schoolId,
                createdBy: requester.id,
              },
            }),
          ),
        );

        return assignments;
      });

      // Log action
      await this.loggingService.logAction(
        'assign_marking_scheme',
        'MarkingScheme',
        markingSchemeId,
        requester.id,
        requester.schoolId,
        {
          markingSchemeName: markingScheme.name,
          assignments: dto.assignments,
        },
        req,
      );

      return {
        statusCode: 200,
        message: 'Marking scheme assigned successfully',
        data: {
          markingSchemeId,
          assignments: result.map((a) => ({
            classId: a.classId,
            termDefinitionId: a.termDefinitionId,
          })),
        },
      };
    } catch (error) {
      console.error('Error assigning marking scheme:', error);
      throw new Error(
        'Failed to assign marking scheme: ' +
          (error.message || 'Unknown error'),
      );
    }
  }

  // Update Marking Scheme
  async updateMarkingScheme(id: string, dto: CreateMarkingSchemeDto, req: any) {
    const requester = req.user;

    try {
      // Validate marking scheme
      const markingScheme = await this.prisma.markingScheme.findUnique({
        where: { id, schoolId: requester.schoolId, isDeleted: false },
        select: { id: true, name: true },
      });
      if (!markingScheme) {
        throw new NotFoundException('Marking scheme not found');
      }

      // Validate total score
      const totalScore = dto.components.reduce(
        (sum, comp) => sum + comp.score,
        0,
      );
      if (totalScore !== 100) {
        throw new BadRequestException('Total score of components must be 100');
      }

      // Validate name uniqueness
      const existingMarkingScheme = await this.prisma.markingScheme.findFirst({
        where: {
          name: dto.name,
          schoolId: requester.schoolId,
          isDeleted: false,
          NOT: { id },
        },
      });
      if (existingMarkingScheme) {
        throw new BadRequestException('Marking scheme name already exists');
      }

      // Update marking scheme and components in a transaction
      await this.prisma.$transaction(async (tx) => {
        // Update marking scheme
        const updatedMarkingScheme = await tx.markingScheme.update({
          where: { id },
          data: {
            name: dto.name,
            updatedBy: requester.id,
          },
        });

        // Delete existing components and continuous assessments
        const existingComponents = await tx.markingSchemeComponent.findMany({
          where: { markingSchemeId: id },
          select: { id: true },
        });
        await tx.continuousAssessmentComponent.deleteMany({
          where: {
            continuousAssessment: {
              markingSchemeComponentId: {
                in: existingComponents.map((c) => c.id),
              },
            },
          },
        });
        await tx.continuousAssessment.deleteMany({
          where: {
            markingSchemeComponentId: {
              in: existingComponents.map((c) => c.id),
            },
          },
        });
        await tx.markingSchemeComponent.deleteMany({
          where: { markingSchemeId: id },
        });

        // Create new components
        const components = await Promise.all(
          dto.components.map((comp) =>
            tx.markingSchemeComponent.create({
              data: {
                markingSchemeId: id,
                name: comp.name,
                score: comp.score,
                type: comp.type,
                schoolId: requester.schoolId,
                createdBy: requester.id,
              },
            }),
          ),
        );

        // Create ContinuousAssessment for CA-type components
        const continuousAssessments = await Promise.all(
          components
            .filter((comp) => comp.type === AssessmentType.CA)
            .map((comp) =>
              tx.continuousAssessment.create({
                data: {
                  markingSchemeComponentId: comp.id,
                  schoolId: requester.schoolId,
                  createdBy: requester.id,
                },
              }),
            ),
        );

        return { updatedMarkingScheme, components, continuousAssessments };
      });

      // Log action
      await this.loggingService.logAction(
        'update_marking_scheme',
        'MarkingScheme',
        id,
        requester.id,
        requester.schoolId,
        {
          oldName: markingScheme.name,
          newName: dto.name,
          components: dto.components,
        },
        req,
      );

      return await this.getMarkingScheme(id);
    } catch (error) {
      console.error('Error updating marking scheme:', error);
      throw new Error(
        'Failed to update marking scheme: ' +
          (error.message || 'Unknown error'),
      );
    }
  }

  // Delete Marking Scheme
  async deleteMarkingScheme(id: string, req: any) {
    const requester = req.user;

    try {
      // Validate marking scheme
      const markingScheme = await this.prisma.markingScheme.findUnique({
        where: { id, schoolId: requester.schoolId, isDeleted: false },
        select: { id: true, name: true },
      });
      if (!markingScheme) {
        throw new NotFoundException('Marking scheme not found');
      }

      // Soft delete marking scheme and related records in a transaction
      await this.prisma.$transaction(async (tx) => {
        // Soft delete marking scheme
        await tx.markingScheme.update({
          where: { id },
          data: {
            isDeleted: true,
            updatedBy: requester.id,
            updatedAt: new Date(),
          },
        });

        // Soft delete components
        await tx.markingSchemeComponent.updateMany({
          where: { markingSchemeId: id, schoolId: requester.schoolId },
          data: {
            isDeleted: true,
            updatedBy: requester.id,
            updatedAt: new Date(),
          },
        });

        // Soft delete continuous assessments and their components
        const components = await tx.markingSchemeComponent.findMany({
          where: { markingSchemeId: id },
          select: { id: true },
        });
        await tx.continuousAssessmentComponent.updateMany({
          where: {
            continuousAssessment: {
              markingSchemeComponentId: { in: components.map((c) => c.id) },
            },
          },
          data: {
            isDeleted: true,
            updatedBy: requester.id,
            updatedAt: new Date(),
          },
        });
        await tx.continuousAssessment.updateMany({
          where: {
            markingSchemeComponentId: { in: components.map((c) => c.id) },
          },
          data: {
            isDeleted: true,
            updatedBy: requester.id,
            updatedAt: new Date(),
          },
        });

        // Soft delete class-term assignments
        await tx.classTermMarkingSchemeAssignment.updateMany({
          where: { markingSchemeId: id, schoolId: requester.schoolId },
          data: {
            isDeleted: true,
            updatedBy: requester.id,
            updatedAt: new Date(),
          },
        });
      });

      // Log action
      await this.loggingService.logAction(
        'delete_marking_scheme',
        'MarkingScheme',
        id,
        requester.id,
        requester.schoolId,
        { name: markingScheme.name },
        req,
      );

      return {
        statusCode: 200,
        message: 'Marking scheme deleted successfully',
        data: { id },
      };
    } catch (error) {
      console.error('Error deleting marking scheme:', error);
      throw new Error(
        'Failed to delete marking scheme: ' +
          (error.message || 'Unknown error'),
      );
    }
  }

  // Get Marking Scheme by ID
  async getMarkingScheme(id: string) {
    try {
      const markingScheme = await this.prisma.markingScheme.findUnique({
        where: { id, isDeleted: false },
        include: {
          components: {
            where: { isDeleted: false },
            include: {
              continuousAssessments: {
                where: { isDeleted: false },
                include: {
                  components: { where: { isDeleted: false } },
                },
              },
            },
          },
          classAssignments: {
            where: { isDeleted: false },
            include: {
              class: { select: { id: true, name: true } },
              termDefinition: { select: { id: true, name: true } },
            },
          },
        },
      });

      if (!markingScheme) {
        throw new NotFoundException('Marking scheme not found');
      }

      return {
        statusCode: 200,
        message: 'Marking scheme retrieved successfully',
        data: {
          id: markingScheme.id,
          name: markingScheme.name,
          components: markingScheme.components.map((comp) => ({
            id: comp.id,
            name: comp.name,
            score: comp.score,
            type: comp.type,
            subComponents:
              comp.continuousAssessments[0]?.components.map((sub) => ({
                id: sub.id,
                name: sub.name,
                score: sub.score,
              })) || [],
          })),
          assignments: markingScheme.classAssignments.map((a) => ({
            classId: a.class.id,
            className: a.class.name,
            termDefinitionId: a.termDefinition.id,
            termDefinitionName: a.termDefinition.name,
          })),
        },
      };
    } catch (error) {
      console.error('Error fetching marking scheme:', error);
      throw new Error(
        'Failed to fetch marking scheme: ' + (error.message || 'Unknown error'),
      );
    }
  }

  // Existing methods (createMarkingScheme, updateContinuousAssessmentComponents)
  async createMarkingScheme(data: {
    name: string;
    schoolId: string;
    components: { name: string; score: number; type: AssessmentType }[];
    createdBy: string;
  }) {
    // Validate total score
    const totalScore = data.components.reduce(
      (sum, comp) => sum + comp.score,
      0,
    );
    if (totalScore !== 100) {
      throw new BadRequestException('Total score of components must be 100');
    }

    // Create MarkingScheme
    const markingScheme = await this.prisma.markingScheme.create({
      data: {
        name: data.name,
        schoolId: data.schoolId,
        createdBy: data.createdBy,
      },
    });

    // Create MarkingSchemeComponents
    const components = await this.prisma.$transaction(
      data.components.map((comp) =>
        this.prisma.markingSchemeComponent.create({
          data: {
            markingSchemeId: markingScheme.id,
            name: comp.name,
            score: comp.score,
            type: comp.type,
            schoolId: data.schoolId,
            createdBy: data.createdBy,
          },
        }),
      ),
    );

    // Create ContinuousAssessment for CA-type components
    await this.prisma.$transaction(
      components
        .filter((comp) => comp.type === AssessmentType.CA)
        .map((comp) =>
          this.prisma.continuousAssessment.create({
            data: {
              markingSchemeComponentId: comp.id,
              schoolId: data.schoolId,
              createdBy: data.createdBy,
            },
          }),
        ),
    );

    return this.getMarkingScheme(markingScheme.id);
  }

  async updateContinuousAssessmentComponents(data: {
    continuousAssessmentId: string;
    components: { name: string; score: number }[];
    updatedBy: string;
  }) {
    const ca = await this.prisma.continuousAssessment.findUnique({
      where: { id: data.continuousAssessmentId },
      include: { markingSchemeComponent: true },
    });
    if (!ca) throw new BadRequestException('Continuous Assessment not found');

    const totalScore = data.components.reduce(
      (sum, comp) => sum + comp.score,
      0,
    );
    if (totalScore !== ca.markingSchemeComponent.score) {
      throw new BadRequestException(
        `Total score of components must equal ${ca.markingSchemeComponent.score}`,
      );
    }

    // Delete existing components
    await this.prisma.continuousAssessmentComponent.deleteMany({
      where: { continuousAssessmentId: data.continuousAssessmentId },
    });

    // Create new components
    const components = await this.prisma.$transaction(
      data.components.map((comp) =>
        this.prisma.continuousAssessmentComponent.create({
          data: {
            continuousAssessmentId: data.continuousAssessmentId,
            name: comp.name,
            score: comp.score,
            schoolId: ca.schoolId,
            createdBy: data.updatedBy,
          },
        }),
      ),
    );

    return components;
  }

  // Create Grading System and Grades
  async createGradingSystem(dto: CreateGradingSystemDto, req: any) {
    const requester = req.user;

    try {
      // Validate school
      const school = await this.prisma.school.findUnique({
        where: { id: requester.schoolId },
      });
      if (!school) {
        throw new NotFoundException('School not found');
      }

      // Validate grading system name
      const existingGradingSystem = await this.prisma.gradingSystem.findFirst({
        where: {
          name: dto.name,
          schoolId: requester.schoolId,
          isDeleted: false,
        },
      });
      if (existingGradingSystem) {
        throw new BadRequestException('Grading system name already exists');
      }

      // Validate grades
      if (!dto.grades || dto.grades.length === 0) {
        throw new BadRequestException('At least one grade is required');
      }
      for (const grade of dto.grades) {
        if (grade.scoreStartPoint > grade.scoreEndPoint) {
          throw new BadRequestException(
            `Grade ${grade.name}: scoreStartPoint must be less than or equal to scoreEndPoint`,
          );
        }
      }

      // Create grading system and grades in a transaction
      const result = await this.prisma.$transaction(async (tx) => {
        const gradingSystem = await tx.gradingSystem.create({
          data: {
            name: dto.name,
            schoolId: requester.schoolId,
            createdBy: requester.id,
          },
        });

        const grades = await Promise.all(
          dto.grades.map((grade) =>
            tx.grade.create({
              data: {
                name: grade.name,
                scoreStartPoint: grade.scoreStartPoint,
                scoreEndPoint: grade.scoreEndPoint,
                remark: grade.remark,
                teacherComment: grade.teacherComment,
                principalComment: grade.principalComment,
                gradingSystemId: gradingSystem.id,
                schoolId: requester.schoolId,
                createdBy: requester.id,
              },
            }),
          ),
        );

        return { gradingSystem, grades };
      });

      // Log action
      await this.loggingService.logAction(
        'create_grading_system',
        'GradingSystem',
        result.gradingSystem.id,
        requester.id,
        requester.schoolId,
        { name: dto.name, grades: dto.grades },
        req,
      );

      return {
        statusCode: 201,
        message: 'Grading system created successfully',
        data: {
          id: result.gradingSystem.id,
          name: result.gradingSystem.name,
          grades: result.grades.map((grade) => ({
            id: grade.id,
            name: grade.name,
            scoreStartPoint: grade.scoreStartPoint,
            scoreEndPoint: grade.scoreEndPoint,
            remark: grade.remark,
            teacherComment: grade.teacherComment,
            principalComment: grade.principalComment,
          })),
        },
      };
    } catch (error) {
      console.error('Error creating grading system:', error);
      throw new Error(
        'Failed to create grading system: ' +
          (error.message || 'Unknown error'),
      );
    }
  }

  // Assign Grading System to Classes
  async assignGradingSystemToClasses(
    id: string,
    dto: AssignClassesDto,
    req: any,
  ) {
    const requester = req.user;

    try {
      // Validate grading system
      const gradingSystem = await this.prisma.gradingSystem.findUnique({
        where: { id, schoolId: requester.schoolId, isDeleted: false },
      });
      if (!gradingSystem) {
        throw new NotFoundException('Grading system not found');
      }

      // Validate classes
      if (!dto.classIds || dto.classIds.length === 0) {
        throw new BadRequestException('At least one class ID is required');
      }
      const classes = await this.prisma.class.findMany({
        where: {
          id: { in: dto.classIds },
          schoolId: requester.schoolId,
          isDeleted: false,
        },
      });
      if (classes.length !== dto.classIds.length) {
        throw new BadRequestException('One or more class IDs are invalid');
      }

      // Update class assignments in a transaction
      const result = await this.prisma.$transaction(async (tx) => {
        // Clear existing assignments
        await tx.classGradingSystem.deleteMany({
          where: { gradingSystemId: id, schoolId: requester.schoolId },
        });

        // Create new assignments
        const assignments = await Promise.all(
          dto.classIds.map((classId) =>
            tx.classGradingSystem.create({
              data: {
                gradingSystemId: id,
                classId,
                schoolId: requester.schoolId,
                createdBy: requester.id,
              },
            }),
          ),
        );

        return assignments;
      });

      // Log action
      await this.loggingService.logAction(
        'assign_grading_system_classes',
        'GradingSystem',
        id,
        requester.id,
        requester.schoolId,
        { classIds: dto.classIds },
        req,
      );

      return {
        statusCode: 200,
        message: 'Classes assigned to grading system successfully',
        data: {
          gradingSystemId: id,
          assignedClassIds: result.map((assignment) => assignment.classId),
        },
      };
    } catch (error) {
      console.error('Error assigning classes:', error);
      throw new Error(
        'Failed to assign classes: ' + (error.message || 'Unknown error'),
      );
    }
  }

  // Fetch Grading System, Grades, and Assigned Classes
  async getGradingSystem(id: string, req: any) {
    const requester = req.user;

    try {
      // Fetch grading system with grades and class assignments
      const gradingSystem = await this.prisma.gradingSystem.findUnique({
        where: { id, schoolId: requester.schoolId, isDeleted: false },
        include: {
          grades: {
            where: { isDeleted: false },
            orderBy: { scoreEndPoint: 'desc' },
          },
          classAssignments: {
            where: { isDeleted: false },
            include: {
              class: { select: { id: true, name: true } },
            },
          },
        },
      });

      if (!gradingSystem) {
        throw new NotFoundException('Grading system not found');
      }

      return {
        statusCode: 200,
        message: 'Grading system retrieved successfully',
        data: {
          id: gradingSystem.id,
          name: gradingSystem.name,
          grades: gradingSystem.grades.map((grade) => ({
            id: grade.id,
            name: grade.name,
            scoreStartPoint: grade.scoreStartPoint,
            scoreEndPoint: grade.scoreEndPoint,
            remark: grade.remark,
            teacherComment: grade.teacherComment,
            principalComment: grade.principalComment,
          })),
          assignedClasses: gradingSystem.classAssignments.map((assignment) => ({
            classId: assignment.class.id,
            className: assignment.class.name,
          })),
        },
      };
    } catch (error) {
      console.error('Error fetching grading system:', error);
      throw new Error(
        'Failed to fetch grading system: ' + (error.message || 'Unknown error'),
      );
    }
  }

  // Edit Grading System and Grades
  async updateGradingSystem(id: string, dto: CreateGradingSystemDto, req: any) {
    const requester = req.user;

    try {
      // Validate grading system
      const gradingSystem = await this.prisma.gradingSystem.findUnique({
        where: { id, schoolId: requester.schoolId, isDeleted: false },
      });
      if (!gradingSystem) {
        throw new NotFoundException('Grading system not found');
      }

      // Validate grading system name
      const existingGradingSystem = await this.prisma.gradingSystem.findFirst({
        where: {
          name: dto.name,
          schoolId: requester.schoolId,
          isDeleted: false,
          NOT: { id },
        },
      });
      if (existingGradingSystem) {
        throw new BadRequestException('Grading system name already exists');
      }

      // Validate grades
      if (!dto.grades || dto.grades.length === 0) {
        throw new BadRequestException('At least one grade is required');
      }
      for (const grade of dto.grades) {
        if (grade.scoreStartPoint > grade.scoreEndPoint) {
          throw new BadRequestException(
            `Grade ${grade.name}: scoreStartPoint must be less than or equal to scoreEndPoint`,
          );
        }
      }

      // Update grading system and grades in a transaction
      const result = await this.prisma.$transaction(async (tx) => {
        // Update grading system
        const updatedGradingSystem = await tx.gradingSystem.update({
          where: { id },
          data: {
            name: dto.name,
            updatedBy: requester.id,
          },
        });

        // Delete existing grades
        await tx.grade.deleteMany({
          where: { gradingSystemId: id, schoolId: requester.schoolId },
        });

        // Create new grades
        const updatedGrades = await Promise.all(
          dto.grades.map((grade) =>
            tx.grade.create({
              data: {
                name: grade.name,
                scoreStartPoint: grade.scoreStartPoint,
                scoreEndPoint: grade.scoreEndPoint,
                remark: grade.remark,
                teacherComment: grade.teacherComment,
                principalComment: grade.principalComment,
                gradingSystemId: id,
                schoolId: requester.schoolId,
                createdBy: requester.id,
              },
            }),
          ),
        );

        return { updatedGradingSystem, updatedGrades };
      });

      // Log action
      await this.loggingService.logAction(
        'update_grading_system',
        'GradingSystem',
        id,
        requester.id,
        requester.schoolId,
        { oldName: gradingSystem.name, newName: dto.name, grades: dto.grades },
        req,
      );

      return {
        statusCode: 200,
        message: 'Grading system updated successfully',
        data: {
          id: result.updatedGradingSystem.id,
          name: result.updatedGradingSystem.name,
          grades: result.updatedGrades.map((grade) => ({
            id: grade.id,
            name: grade.name,
            scoreStartPoint: grade.scoreStartPoint,
            scoreEndPoint: grade.scoreEndPoint,
            remark: grade.remark,
            teacherComment: grade.teacherComment,
            principalComment: grade.principalComment,
          })),
        },
      };
    } catch (error) {
      console.error('Error updating grading system:', error);
      throw new Error(
        'Failed to update grading system: ' +
          (error.message || 'Unknown error'),
      );
    }
  }

  // Delete Grading System and Associated Records
  async deleteGradingSystem(id: string, req: any) {
    const requester = req.user;

    try {
      // Validate grading system
      const gradingSystem = await this.prisma.gradingSystem.findUnique({
        where: { id, schoolId: requester.schoolId, isDeleted: false },
        select: { id: true, name: true },
      });
      if (!gradingSystem) {
        throw new NotFoundException('Grading system not found');
      }

      // Soft delete grading system, grades, and class assignments in a transaction
      await this.prisma.$transaction(async (tx) => {
        // Soft delete grading system
        await tx.gradingSystem.update({
          where: { id },
          data: {
            isDeleted: true,
            updatedBy: requester.id,
            updatedAt: new Date(),
          },
        });

        // Soft delete associated grades
        await tx.grade.updateMany({
          where: { gradingSystemId: id, schoolId: requester.schoolId },
          data: {
            isDeleted: true,
            updatedBy: requester.id,
            updatedAt: new Date(),
          },
        });

        // Soft delete associated class assignments
        await tx.classGradingSystem.updateMany({
          where: { gradingSystemId: id, schoolId: requester.schoolId },
          data: {
            isDeleted: true,
            updatedBy: requester.id,
            updatedAt: new Date(),
          },
        });
      });

      // Log action
      await this.loggingService.logAction(
        'delete_grading_system',
        'GradingSystem',
        id,
        requester.id,
        requester.schoolId,
        { name: gradingSystem.name },
        req,
      );

      return {
        statusCode: 200,
        message: 'Grading system and associated records deleted successfully',
        data: { id },
      };
    } catch (error) {
      console.error('Error deleting grading system:', error);
      throw new Error(
        'Failed to delete grading system: ' +
          (error.message || 'Unknown error'),
      );
    }
  }

  // get terms
  async getTerms(req: any) {
    const user = req.user as AuthenticatedUser;

    if (!user.schoolId) {
      throw new NotFoundException('User must be associated with a school');
    }

    try {
      const terms = await this.prisma.termDefinition.findMany({
        where: { schoolId: user.schoolId },
        orderBy: { name: 'asc' },
        select: {
          id: true,
          name: true,
        },
      });

      return {
        statusCode: 200,
        message: 'Terms retrieved successfully',
        data: terms,
      };
    } catch (error) {
      console.error('Error fetching terms:', error);
      throw new HttpException('Failed to fetch terms', 500);
    }
  }

  // get all marking schemes
  async getAllMarkingSchemes(req: any) {
    const user = req.user as AuthenticatedUser;

    if (!user.schoolId) {
      throw new NotFoundException('User must be associated with a school');
    }

    try {
      const markingSchemes = await this.prisma.markingScheme.findMany({
        where: { schoolId: user.schoolId, isDeleted: false },
        orderBy: { name: 'asc' },
        include: {
          components: {
            where: { isDeleted: false },
            include: {
              continuousAssessments: {
                where: { isDeleted: false },
                include: {
                  components: { where: { isDeleted: false } },
                },
              },
            },
          },
          classAssignments: {
            where: { isDeleted: false },
            include: {
              class: { select: { id: true, name: true } },
              termDefinition: { select: { id: true, name: true } },
            },
          },
        },
      });

      return {
        statusCode: 200,
        message: 'Marking schemes retrieved successfully',
        data: markingSchemes,
      };
    } catch (error) {
      console.error('Error fetching marking schemes:', error);
      throw new HttpException('Failed to fetch marking schemes', 500);
    }
  }

  // get all grading systems
  async getAllGradingSystems(req: any) {
    const user = req.user as AuthenticatedUser;

    if (!user.schoolId) {
      throw new NotFoundException('User must be associated with a school');
    }

    try {
      const gradingSystems = await this.prisma.gradingSystem.findMany({
        where: { schoolId: user.schoolId, isDeleted: false },
        orderBy: { name: 'asc' },
        include: {
          grades: {
            where: { isDeleted: false },
            orderBy: { scoreEndPoint: 'desc' },
          },
          classAssignments: {
            where: { isDeleted: false },
            include: {
              class: { select: { id: true, name: true } },
            },
          },
        },
      });

      return {
        statusCode: 200,
        message: 'Grading systems retrieved successfully',
        data: gradingSystems,
      };
    } catch (error) {
      console.error('Error fetching grading systems:', error);
      throw new HttpException('Failed to fetch grading systems', 500);
    }
  }

<<<<<<< HEAD
  // fution to get all contuous assessment
  async getContinuousAssessments(req: any) {
    const user = req.user as AuthenticatedUser;

    if (!user.schoolId) {
      throw new NotFoundException('User must be associated with a school');
    }

    try {
      const continuousAssessments =
        await this.prisma.continuousAssessment.findMany({
          where: { schoolId: user.schoolId, isDeleted: false },
          include: {
            markingSchemeComponent: {
              select: { id: true, name: true, score: true },
            },
            components: {
              where: { isDeleted: false },
              select: { id: true, name: true, score: true },
            },
          },
        });

      return {
        statusCode: 200,
        message: 'Continuous assessments retrieved successfully',
        data: continuousAssessments,
      };
    } catch (error) {
      console.error('Error fetching continuous assessments:', error);
      throw new HttpException('Failed to fetch continuous assessments', 500);
    }
  }

  // update continuous Assessment
  async updateContinuousAssessment(
    id: string,
    dto: UpdateContinuousAssessmentDto,
    req: any,
  ) {
    const user = req.user as AuthenticatedUser;

    if (!user.schoolId) {
      throw new NotFoundException('User must be associated with a school');
    }

    try {
      // Check if the continuous assessment exists and belongs to the school
      const existingContinuousAssessment =
        await this.prisma.continuousAssessment.findFirst({
          where: {
            id,
            schoolId: user.schoolId,
            isDeleted: false,
          },
          include: {
            markingSchemeComponent: {
              select: { id: true, name: true, score: true },
            },
          },
        });

      if (!existingContinuousAssessment) {
        throw new NotFoundException(
          'Continuous assessment not found or does not belong to your school',
        );
      }

      // Validate that the total score of components matches the marking scheme component score
      const totalComponentScore = dto.components.reduce(
        (sum, component) => sum + component.score,
        0,
      );
      const expectedScore =
        existingContinuousAssessment.markingSchemeComponent.score;

      if (totalComponentScore !== expectedScore) {
        throw new BadRequestException(
          `Total score of components (${totalComponentScore}) must equal the marking scheme component score (${expectedScore})`,
        );
      }

      // Validate component names are unique
      const componentNames = dto.components.map((c) => c.name);
      const uniqueNames = new Set(componentNames);
      if (componentNames.length !== uniqueNames.size) {
        throw new BadRequestException('Component names must be unique');
      }

      // Update continuous assessment components in a transaction
      const result = await this.prisma.$transaction(async (tx) => {
        // Delete existing components
        await tx.continuousAssessmentComponent.deleteMany({
          where: {
            continuousAssessmentId: id,
            schoolId: user.schoolId,
          },
        });

        // Create new components
        const newComponents = await Promise.all(
          dto.components.map((component) =>
            tx.continuousAssessmentComponent.create({
              data: {
                continuousAssessmentId: id,
                name: component.name,
                score: component.score,
                schoolId: user.schoolId,
                createdBy: user.id,
              },
            }),
          ),
        );

        // Get updated continuous assessment with new components
        const updatedContinuousAssessment =
          await tx.continuousAssessment.findUnique({
            where: { id },
            include: {
              markingSchemeComponent: {
                select: { id: true, name: true, score: true },
              },
              components: {
                where: { isDeleted: false },
                select: { id: true, name: true, score: true },
              },
            },
          });

        return { updatedContinuousAssessment, newComponents };
      });

      // Log action
      await this.loggingService.logAction(
        'update_continuous_assessment',
        'ContinuousAssessment',
        id,
        user.id,
        user.schoolId,
        {
          markingSchemeComponent:
            existingContinuousAssessment.markingSchemeComponent.name,
          components: dto.components,
        },
        req,
      );

      return {
        statusCode: 200,
        message: 'Continuous assessment updated successfully',
        data: {
          id: result.updatedContinuousAssessment.id,
          markingSchemeComponent:
            result.updatedContinuousAssessment.markingSchemeComponent,
          components: result.updatedContinuousAssessment.components,
          totalComponents: result.newComponents.length,
        },
      };
    } catch (error) {
      if (
        error instanceof NotFoundException ||
        error instanceof BadRequestException
      ) {
        throw error;
      }
      console.error('Error updating continuous assessment:', error);
      throw new HttpException('Failed to update continuous assessment', 500);
    }
  }

  // get marking scheme with schoolId classId and termDefinitionId from ClassTermMarkingSchemeAssignment
  async getMarkingSchemeByClassAndTerm(
    classId: string,
    termDefinitionId: string,
    req: any,
  ) {
    const user = req.user as AuthenticatedUser;

    if (!user.schoolId) {
      throw new NotFoundException('User must be associated with a school');
    }

    try {
      // Find the marking scheme assignment for the given class and term
      const assignment =
        await this.prisma.classTermMarkingSchemeAssignment.findFirst({
          where: {
            classId,
            termDefinitionId,
            schoolId: user.schoolId,
            isDeleted: false,
          },
          include: {
            markingScheme: {
              include: {
                components: {
                  where: { isDeleted: false },
                  include: {
                    continuousAssessments: {
                      where: { isDeleted: false },
                      include: {
                        components: {
                          where: { isDeleted: false },
                          select: {
                            id: true,
                            name: true,
                            score: true,
                          },
                        },
                      },
                    },
                  },
                  orderBy: { createdAt: 'asc' },
                },
              },
            },
            class: {
              select: { id: true, name: true },
            },
            termDefinition: {
              select: { id: true, name: true },
            },
          },
        });

      if (!assignment) {
        throw new NotFoundException(
          'No marking scheme found for this class and term combination',
        );
      }

      return {
        statusCode: 200,
        message: 'Marking scheme retrieved successfully',
        data: {
          assignmentId: assignment.id,
          class: assignment.class,
          termDefinition: assignment.termDefinition,
          markingScheme: {
            id: assignment.markingScheme.id,
            name: assignment.markingScheme.name,
            components: assignment.markingScheme.components.map(
              (component) => ({
                id: component.id,
                name: component.name,
                score: component.score,
                type: component.type,
                subComponents:
                  component.continuousAssessments[0]?.components || [],
              }),
            ),
          },
        },
      };
    } catch (error) {
      if (error instanceof NotFoundException) {
        throw error;
      }
      console.error('Error fetching marking scheme:', error);
      throw new HttpException('Failed to fetch marking scheme', 500);
    }
  }
=======
  async createReportSetting(dto: any, req:any){
    const schoolId = req.user.schoolId;
    const userId = req.user.id;
    const {classId, padding, headerFont, subjectFont, valueFont, classTeacherCompute, showAge, showPosition, showNextFee} = dto;
    try {
      const reportSetting = await this.prisma.reportSheetSetting.create({
        data: {
          schoolId,
          classId,
          padding,
          headerFont,
          subjectFont,
          valueFont,
          classTeacherCompute: classTeacherCompute ? true : false,
          showAge: showAge ? true : false,
          showPosition: showPosition ? true : false,
          showNextFee: showNextFee ? true : false,
          createdBy: userId
        },
      });

      return {
        statusCode: 200,
        message: 'Report setting created successfully',
        data: reportSetting,
    }
  }catch(error){
    throw new HttpException('Failed to create report setting', 500);
  }
  }

  async getReportSetting(req:any){
    const schoolId = req.user.schoolId;
    try {
      const reportSetting = await this.prisma.reportSheetSetting.findFirst({
        where: {
          schoolId,
        },
      });

      return {
        statusCode: 200,
        message: 'Report setting retrieved successfully',
        data: reportSetting,
    }
  }catch(error){
    throw new HttpException('Failed to retrieve report setting', 500);
  }
  }
 
>>>>>>> 5d01b309
}<|MERGE_RESOLUTION|>--- conflicted
+++ resolved
@@ -1297,7 +1297,6 @@
     }
   }
 
-<<<<<<< HEAD
   // fution to get all contuous assessment
   async getContinuousAssessments(req: any) {
     const user = req.user as AuthenticatedUser;
@@ -1560,11 +1559,20 @@
       throw new HttpException('Failed to fetch marking scheme', 500);
     }
   }
-=======
-  async createReportSetting(dto: any, req:any){
+  async createReportSetting(dto: any, req: any) {
     const schoolId = req.user.schoolId;
     const userId = req.user.id;
-    const {classId, padding, headerFont, subjectFont, valueFont, classTeacherCompute, showAge, showPosition, showNextFee} = dto;
+    const {
+      classId,
+      padding,
+      headerFont,
+      subjectFont,
+      valueFont,
+      classTeacherCompute,
+      showAge,
+      showPosition,
+      showNextFee,
+    } = dto;
     try {
       const reportSetting = await this.prisma.reportSheetSetting.create({
         data: {
@@ -1578,7 +1586,7 @@
           showAge: showAge ? true : false,
           showPosition: showPosition ? true : false,
           showNextFee: showNextFee ? true : false,
-          createdBy: userId
+          createdBy: userId,
         },
       });
 
@@ -1586,13 +1594,13 @@
         statusCode: 200,
         message: 'Report setting created successfully',
         data: reportSetting,
-    }
-  }catch(error){
-    throw new HttpException('Failed to create report setting', 500);
-  }
-  }
-
-  async getReportSetting(req:any){
+      };
+    } catch (error) {
+      throw new HttpException('Failed to create report setting', 500);
+    }
+  }
+
+  async getReportSetting(req: any) {
     const schoolId = req.user.schoolId;
     try {
       const reportSetting = await this.prisma.reportSheetSetting.findFirst({
@@ -1605,11 +1613,9 @@
         statusCode: 200,
         message: 'Report setting retrieved successfully',
         data: reportSetting,
-    }
-  }catch(error){
-    throw new HttpException('Failed to retrieve report setting', 500);
-  }
-  }
- 
->>>>>>> 5d01b309
+      };
+    } catch (error) {
+      throw new HttpException('Failed to retrieve report setting', 500);
+    }
+  }
 }