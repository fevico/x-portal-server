import { PrismaService } from '@/prisma/prisma.service';
import {
  BadRequestException,
  HttpException,
  Injectable,
  NotFoundException,
} from '@nestjs/common';
import {
  AssignClassesDto,
  AssignMarkingSchemeDto,
  CreateGradingSystemDto,
  CreateMarkingSchemeDto,
  UpdateSchoolInfoDto,
} from './dto/configuration';
import { AuthenticatedUser } from '@/types/express';
// import { v2 as cloudinary } from 'cloudinary';
import { uploadToCloudinary } from '@/utils';
import { AssessmentType } from '@prisma/client';
import { LoggingService } from '@/log/logging.service';

@Injectable()
export class ConfigurationService {
  constructor(
    private prisma: PrismaService,
    private loggingService: LoggingService,
  ) {}

  async updateSchoolInformation(
    body: UpdateSchoolInfoDto,
    user: AuthenticatedUser,
    logo: Express.Multer.File,
    schoolHeadSignature?: Express.Multer.File,
    principalSignature?: Express.Multer.File,
    bursarSignature?: Express.Multer.File,
  ) {
    const {
      address,
      color,
      country,
      email,
      name,
      state,
      bursarContact,
      bursarName,
      bursarSignatureBase64,
      principalContact,
      principalName,
      principalSignatureBase64,
      schoolHeadContact,
      schoolHeadName,
      schoolHeadSignatureBase64,
      logoBase64,
    } = body;
    if (!user || !user.schoolId)
      throw new NotFoundException(
        'User not found or not associated with a school',
      );
    try {
      let logoImageUrl: string | undefined;
      let logoPubId: string | undefined;
      let principalSignatureUrl: string | undefined;
      let principalSignaturePubId: string | undefined;
      let schoolHeadSignatureUrl: string | undefined;
      let schoolHeadSignaturePubId: string | undefined;
      let bursarSignatureUrl: string | undefined;
      let bursarSignaturePubId: string | undefined;

      try {
        // Handle logo upload
        if (logo) {
          const uploadResult = await uploadToCloudinary(logo.buffer, {
            folder: 'configuration/logos',
            transformation: { width: 800, height: 800, crop: 'limit' },
          });
          logoImageUrl = uploadResult.imageUrl;
          logoPubId = uploadResult.pubId;
        } else if (logoBase64) {
          const uploadResult = await uploadToCloudinary(logoBase64, {
            folder: 'configuration/logos',
            transformation: { width: 800, height: 800, crop: 'limit' },
          });
          logoImageUrl = uploadResult.imageUrl;
          logoPubId = uploadResult.pubId;
        }

        if (principalSignature) {
          const uploadResult = await uploadToCloudinary(
            principalSignature.buffer,
            {
              folder: 'configuration/signatures',
              transformation: { width: 600, height: 200, crop: 'limit' },
            },
          );
          principalSignatureUrl = uploadResult.imageUrl;
          principalSignaturePubId = uploadResult.pubId;
        }
        // Handle principal signature upload
        else if (principalSignatureBase64) {
          const uploadResult = await uploadToCloudinary(
            principalSignatureBase64,
            {
              folder: 'configuration/signatures',
              transformation: { width: 600, height: 200, crop: 'limit' },
            },
          );
          principalSignatureUrl = uploadResult.imageUrl;
          principalSignaturePubId = uploadResult.pubId;
        }

        if (schoolHeadSignature) {
          const uploadResult = await uploadToCloudinary(
            schoolHeadSignature.buffer,
            {
              folder: 'configuration/signatures',
              transformation: { width: 600, height: 200, crop: 'limit' },
            },
          );
          schoolHeadSignatureUrl = uploadResult.imageUrl;
          schoolHeadSignaturePubId = uploadResult.pubId;
        }
        // Handle school head signature upload
        else if (schoolHeadSignatureBase64) {
          const uploadResult = await uploadToCloudinary(
            schoolHeadSignatureBase64,
            {
              folder: 'configuration/signatures',
              transformation: { width: 600, height: 200, crop: 'limit' },
            },
          );
          schoolHeadSignatureUrl = uploadResult.imageUrl;
          schoolHeadSignaturePubId = uploadResult.pubId;
        }

        if (bursarSignature) {
          const uploadResult = await uploadToCloudinary(
            bursarSignature.buffer,
            {
              folder: 'configuration/signatures',
              transformation: { width: 600, height: 200, crop: 'limit' },
            },
          );
          bursarSignatureUrl = uploadResult.imageUrl;
          bursarSignaturePubId = uploadResult.pubId;
        }
        // Handle bursar signature upload
        else if (bursarSignatureBase64) {
          const uploadResult = await uploadToCloudinary(bursarSignatureBase64, {
            folder: 'configuration/signatures',
            transformation: { width: 600, height: 200, crop: 'limit' },
          });
          bursarSignatureUrl = uploadResult.imageUrl;
          bursarSignaturePubId = uploadResult.pubId;
        }
      } catch (error) {
        console.error('Image upload error:', error);
        throw new BadRequestException('Failed to upload image to Cloudinary');
      }

      const schoolId = user.schoolId;

      // Prepare update data object
      const updateData: any = {
        color,
        country,
        state,
        bursarContact,
        bursarName,
        principalContact,
        principalName,
        schoolHeadContact,
        schoolHeadName,
      };

      // Only update logo if uploaded
      if (logoImageUrl && logoPubId) {
        updateData.logo = { imageUrl: logoImageUrl, pubId: logoPubId };
      }

      // Only update signatures if uploaded
      if (principalSignatureUrl && principalSignaturePubId) {
        updateData.principalSignature = {
          imageUrl: principalSignatureUrl,
          pubId: principalSignaturePubId,
        };
      }

      if (schoolHeadSignatureUrl && schoolHeadSignaturePubId) {
        updateData.schoolHeadSignature = {
          imageUrl: schoolHeadSignatureUrl,
          pubId: schoolHeadSignaturePubId,
        };
      }

      if (bursarSignatureUrl && bursarSignaturePubId) {
        updateData.bursarSignature = {
          imageUrl: bursarSignatureUrl,
          pubId: bursarSignaturePubId,
        };
      }

      const school = await this.prisma.configuration.update({
        where: { schoolId },
        data: updateData,
      });

      if (!school)
        throw new NotFoundException('School data not found for this user');

      const schoolInfo = await this.prisma.school.update({
        where: { id: schoolId },
        data: {
          address,
          email,
          name,
        },
      });

      if (!schoolInfo)
        throw new NotFoundException('School information not found!');

      return school;
    } catch (error) {
      throw new HttpException('Failed to update school information', 500);
    }
  }

  async getSchoolInformation(user: AuthenticatedUser) {
    if (!user || !user.schoolId)
      throw new NotFoundException(
        'User not found or not associated with a school',
      );
    try {
      const schoolId = user.schoolId;
      const school = await this.prisma.configuration.findUnique({
        where: { schoolId },
        include: { school: true },
      });
      if (!school)
        throw new NotFoundException('School data not found for this user');
      return { school, message: 'School information retrieved successfully' };
    } catch (error) {
      throw new HttpException('Failed to get school information', 500);
    }
  }

  // Assign Marking Scheme to Classes and Term Definitions
  async assignMarkingSchemeToClassesAndTerms(
    markingSchemeId: string,
    dto: AssignMarkingSchemeDto,
    req: any,
  ) {
    const requester = req.user;

    try {
      // Validate marking scheme
      const markingScheme = await this.prisma.markingScheme.findUnique({
        where: {
          id: markingSchemeId,
          schoolId: requester.schoolId,
          isDeleted: false,
        },
        select: { id: true, name: true },
      });
      if (!markingScheme) {
        throw new NotFoundException('Marking scheme not found');
      }

      // Validate assignments
      if (!dto.assignments || dto.assignments.length === 0) {
        throw new BadRequestException(
          'At least one class and term definition assignment is required',
        );
      }

      const classIds = [...new Set(dto.assignments.map((a) => a.classId))];
      const termDefinitionIds = [
        ...new Set(dto.assignments.map((a) => a.termDefinitionId)),
      ];

      // Validate classes
      const classes = await this.prisma.class.findMany({
        where: {
          id: { in: classIds },
          schoolId: requester.schoolId,
          isDeleted: false,
        },
      });
      if (classes.length !== classIds.length) {
        throw new BadRequestException('One or more class IDs are invalid');
      }

      // Validate term definitions
      const termDefinitions = await this.prisma.termDefinition.findMany({
        where: { id: { in: termDefinitionIds }, schoolId: requester.schoolId },
      });
      if (termDefinitions.length !== termDefinitionIds.length) {
        throw new BadRequestException(
          'One or more term definition IDs are invalid',
        );
      }

      // Update assignments in a transaction
      const result = await this.prisma.$transaction(async (tx) => {
        // Clear existing assignments for this marking scheme
        await tx.classTermMarkingSchemeAssignment.deleteMany({
          where: { markingSchemeId, schoolId: requester.schoolId },
        });

        // Create new assignments
        const assignments = await Promise.all(
          dto.assignments.map((assignment) =>
            tx.classTermMarkingSchemeAssignment.create({
              data: {
                markingSchemeId,
                classId: assignment.classId,
                termDefinitionId: assignment.termDefinitionId,
                schoolId: requester.schoolId,
                createdBy: requester.id,
              },
            }),
          ),
        );

        return assignments;
      });

      // Log action
      await this.loggingService.logAction(
        'assign_marking_scheme',
        'MarkingScheme',
        markingSchemeId,
        requester.id,
        requester.schoolId,
        {
          markingSchemeName: markingScheme.name,
          assignments: dto.assignments,
        },
        req,
      );

      return {
        statusCode: 200,
        message: 'Marking scheme assigned successfully',
        data: {
          markingSchemeId,
          assignments: result.map((a) => ({
            classId: a.classId,
            termDefinitionId: a.termDefinitionId,
          })),
        },
      };
    } catch (error) {
      console.error('Error assigning marking scheme:', error);
      throw new Error(
        'Failed to assign marking scheme: ' +
          (error.message || 'Unknown error'),
      );
    }
  }

  // Update Marking Scheme
  async updateMarkingScheme(id: string, dto: CreateMarkingSchemeDto, req: any) {
    const requester = req.user;

    try {
      // Validate marking scheme
      const markingScheme = await this.prisma.markingScheme.findUnique({
        where: { id, schoolId: requester.schoolId, isDeleted: false },
        select: { id: true, name: true },
      });
      if (!markingScheme) {
        throw new NotFoundException('Marking scheme not found');
      }

      // Validate total score
      const totalScore = dto.components.reduce(
        (sum, comp) => sum + comp.score,
        0,
      );
      if (totalScore !== 100) {
        throw new BadRequestException('Total score of components must be 100');
      }

      // Validate name uniqueness
      const existingMarkingScheme = await this.prisma.markingScheme.findFirst({
        where: {
          name: dto.name,
          schoolId: requester.schoolId,
          isDeleted: false,
          NOT: { id },
        },
      });
      if (existingMarkingScheme) {
        throw new BadRequestException('Marking scheme name already exists');
      }

      // Update marking scheme and components in a transaction
      await this.prisma.$transaction(async (tx) => {
        // Update marking scheme
        const updatedMarkingScheme = await tx.markingScheme.update({
          where: { id },
          data: {
            name: dto.name,
            updatedBy: requester.id,
          },
        });

        // Delete existing components and continuous assessments
        const existingComponents = await tx.markingSchemeComponent.findMany({
          where: { markingSchemeId: id },
          select: { id: true },
        });
        await tx.continuousAssessmentComponent.deleteMany({
          where: {
            continuousAssessment: {
              markingSchemeComponentId: {
                in: existingComponents.map((c) => c.id),
              },
            },
          },
        });
        await tx.continuousAssessment.deleteMany({
          where: {
            markingSchemeComponentId: {
              in: existingComponents.map((c) => c.id),
            },
          },
        });
        await tx.markingSchemeComponent.deleteMany({
          where: { markingSchemeId: id },
        });

        // Create new components
        const components = await Promise.all(
          dto.components.map((comp) =>
            tx.markingSchemeComponent.create({
              data: {
                markingSchemeId: id,
                name: comp.name,
                score: comp.score,
                type: comp.type,
                schoolId: requester.schoolId,
                createdBy: requester.id,
              },
            }),
          ),
        );

        // Create ContinuousAssessment for CA-type components
        const continuousAssessments = await Promise.all(
          components
            .filter((comp) => comp.type === AssessmentType.CA)
            .map((comp) =>
              tx.continuousAssessment.create({
                data: {
                  markingSchemeComponentId: comp.id,
                  schoolId: requester.schoolId,
                  createdBy: requester.id,
                },
              }),
            ),
        );

        return { updatedMarkingScheme, components, continuousAssessments };
      });

      // Log action
      await this.loggingService.logAction(
        'update_marking_scheme',
        'MarkingScheme',
        id,
        requester.id,
        requester.schoolId,
        {
          oldName: markingScheme.name,
          newName: dto.name,
          components: dto.components,
        },
        req,
      );

      return await this.getMarkingScheme(id);
    } catch (error) {
      console.error('Error updating marking scheme:', error);
      throw new Error(
        'Failed to update marking scheme: ' +
          (error.message || 'Unknown error'),
      );
    }
  }

  // Delete Marking Scheme
  async deleteMarkingScheme(id: string, req: any) {
    const requester = req.user;

    try {
      // Validate marking scheme
      const markingScheme = await this.prisma.markingScheme.findUnique({
        where: { id, schoolId: requester.schoolId, isDeleted: false },
        select: { id: true, name: true },
      });
      if (!markingScheme) {
        throw new NotFoundException('Marking scheme not found');
      }

      // Soft delete marking scheme and related records in a transaction
      await this.prisma.$transaction(async (tx) => {
        // Soft delete marking scheme
        await tx.markingScheme.update({
          where: { id },
          data: {
            isDeleted: true,
            updatedBy: requester.id,
            updatedAt: new Date(),
          },
        });

        // Soft delete components
        await tx.markingSchemeComponent.updateMany({
          where: { markingSchemeId: id, schoolId: requester.schoolId },
          data: {
            isDeleted: true,
            updatedBy: requester.id,
            updatedAt: new Date(),
          },
        });

        // Soft delete continuous assessments and their components
        const components = await tx.markingSchemeComponent.findMany({
          where: { markingSchemeId: id },
          select: { id: true },
        });
        await tx.continuousAssessmentComponent.updateMany({
          where: {
            continuousAssessment: {
              markingSchemeComponentId: { in: components.map((c) => c.id) },
            },
          },
          data: {
            isDeleted: true,
            updatedBy: requester.id,
            updatedAt: new Date(),
          },
        });
        await tx.continuousAssessment.updateMany({
          where: {
            markingSchemeComponentId: { in: components.map((c) => c.id) },
          },
          data: {
            isDeleted: true,
            updatedBy: requester.id,
            updatedAt: new Date(),
          },
        });

        // Soft delete class-term assignments
        await tx.classTermMarkingSchemeAssignment.updateMany({
          where: { markingSchemeId: id, schoolId: requester.schoolId },
          data: {
            isDeleted: true,
            updatedBy: requester.id,
            updatedAt: new Date(),
          },
        });
      });

      // Log action
      await this.loggingService.logAction(
        'delete_marking_scheme',
        'MarkingScheme',
        id,
        requester.id,
        requester.schoolId,
        { name: markingScheme.name },
        req,
      );

      return {
        statusCode: 200,
        message: 'Marking scheme deleted successfully',
        data: { id },
      };
    } catch (error) {
      console.error('Error deleting marking scheme:', error);
      throw new Error(
        'Failed to delete marking scheme: ' +
          (error.message || 'Unknown error'),
      );
    }
  }

  // Get Marking Scheme by ID
  async getMarkingScheme(id: string) {
    try {
      const markingScheme = await this.prisma.markingScheme.findUnique({
        where: { id, isDeleted: false },
        include: {
          components: {
            where: { isDeleted: false },
            include: {
              continuousAssessments: {
                where: { isDeleted: false },
                include: {
                  components: { where: { isDeleted: false } },
                },
              },
            },
          },
          classAssignments: {
            where: { isDeleted: false },
            include: {
              class: { select: { id: true, name: true } },
              termDefinition: { select: { id: true, name: true } },
            },
          },
        },
      });

      if (!markingScheme) {
        throw new NotFoundException('Marking scheme not found');
      }

      return {
        statusCode: 200,
        message: 'Marking scheme retrieved successfully',
        data: {
          id: markingScheme.id,
          name: markingScheme.name,
          components: markingScheme.components.map((comp) => ({
            id: comp.id,
            name: comp.name,
            score: comp.score,
            type: comp.type,
            subComponents:
              comp.continuousAssessments[0]?.components.map((sub) => ({
                id: sub.id,
                name: sub.name,
                score: sub.score,
              })) || [],
          })),
          assignments: markingScheme.classAssignments.map((a) => ({
            classId: a.class.id,
            className: a.class.name,
            termDefinitionId: a.termDefinition.id,
            termDefinitionName: a.termDefinition.name,
          })),
        },
      };
    } catch (error) {
      console.error('Error fetching marking scheme:', error);
      throw new Error(
        'Failed to fetch marking scheme: ' + (error.message || 'Unknown error'),
      );
    }
  }

  // Existing methods (createMarkingScheme, updateContinuousAssessmentComponents)
  async createMarkingScheme(data: {
    name: string;
    schoolId: string;
    components: { name: string; score: number; type: AssessmentType }[];
    createdBy: string;
  }) {
    // Validate total score
    const totalScore = data.components.reduce(
      (sum, comp) => sum + comp.score,
      0,
    );
    if (totalScore !== 100) {
      throw new BadRequestException('Total score of components must be 100');
    }

    // Create MarkingScheme
    const markingScheme = await this.prisma.markingScheme.create({
      data: {
        name: data.name,
        schoolId: data.schoolId,
        createdBy: data.createdBy,
      },
    });

    // Create MarkingSchemeComponents
    const components = await this.prisma.$transaction(
      data.components.map((comp) =>
        this.prisma.markingSchemeComponent.create({
          data: {
            markingSchemeId: markingScheme.id,
            name: comp.name,
            score: comp.score,
            type: comp.type,
            schoolId: data.schoolId,
            createdBy: data.createdBy,
          },
        }),
      ),
    );

    // Create ContinuousAssessment for CA-type components
    await this.prisma.$transaction(
      components
        .filter((comp) => comp.type === AssessmentType.CA)
        .map((comp) =>
          this.prisma.continuousAssessment.create({
            data: {
              markingSchemeComponentId: comp.id,
              schoolId: data.schoolId,
              createdBy: data.createdBy,
            },
          }),
        ),
    );

    return this.getMarkingScheme(markingScheme.id);
  }

  async updateContinuousAssessmentComponents(data: {
    continuousAssessmentId: string;
    components: { name: string; score: number }[];
    updatedBy: string;
  }) {
    const ca = await this.prisma.continuousAssessment.findUnique({
      where: { id: data.continuousAssessmentId },
      include: { markingSchemeComponent: true },
    });
    if (!ca) throw new BadRequestException('Continuous Assessment not found');

    const totalScore = data.components.reduce(
      (sum, comp) => sum + comp.score,
      0,
    );
    if (totalScore !== ca.markingSchemeComponent.score) {
      throw new BadRequestException(
        `Total score of components must equal ${ca.markingSchemeComponent.score}`,
      );
    }

    // Delete existing components
    await this.prisma.continuousAssessmentComponent.deleteMany({
      where: { continuousAssessmentId: data.continuousAssessmentId },
    });

    // Create new components
    const components = await this.prisma.$transaction(
      data.components.map((comp) =>
        this.prisma.continuousAssessmentComponent.create({
          data: {
            continuousAssessmentId: data.continuousAssessmentId,
            name: comp.name,
            score: comp.score,
            schoolId: ca.schoolId,
            createdBy: data.updatedBy,
          },
        }),
      ),
    );

    return components;
  }

  // Create Grading System and Grades
  async createGradingSystem(dto: CreateGradingSystemDto, req: any) {
    const requester = req.user;

    try {
      // Validate school
      const school = await this.prisma.school.findUnique({
        where: { id: requester.schoolId },
      });
      if (!school) {
        throw new NotFoundException('School not found');
      }

      // Validate grading system name
      const existingGradingSystem = await this.prisma.gradingSystem.findFirst({
        where: {
          name: dto.name,
          schoolId: requester.schoolId,
          isDeleted: false,
        },
      });
      if (existingGradingSystem) {
        throw new BadRequestException('Grading system name already exists');
      }

      // Validate grades
      if (!dto.grades || dto.grades.length === 0) {
        throw new BadRequestException('At least one grade is required');
      }
      for (const grade of dto.grades) {
        if (grade.scoreStartPoint > grade.scoreEndPoint) {
          throw new BadRequestException(
            `Grade ${grade.name}: scoreStartPoint must be less than or equal to scoreEndPoint`,
          );
        }
      }

      // Create grading system and grades in a transaction
      const result = await this.prisma.$transaction(async (tx) => {
        const gradingSystem = await tx.gradingSystem.create({
          data: {
            name: dto.name,
            schoolId: requester.schoolId,
            createdBy: requester.id,
          },
        });

        const grades = await Promise.all(
          dto.grades.map((grade) =>
            tx.grade.create({
              data: {
                name: grade.name,
                scoreStartPoint: grade.scoreStartPoint,
                scoreEndPoint: grade.scoreEndPoint,
                remark: grade.remark,
                teacherComment: grade.teacherComment,
                principalComment: grade.principalComment,
                gradingSystemId: gradingSystem.id,
                schoolId: requester.schoolId,
                createdBy: requester.id,
              },
            }),
          ),
        );

        return { gradingSystem, grades };
      });

      // Log action
      await this.loggingService.logAction(
        'create_grading_system',
        'GradingSystem',
        result.gradingSystem.id,
        requester.id,
        requester.schoolId,
        { name: dto.name, grades: dto.grades },
        req,
      );

      return {
        statusCode: 201,
        message: 'Grading system created successfully',
        data: {
          id: result.gradingSystem.id,
          name: result.gradingSystem.name,
          grades: result.grades.map((grade) => ({
            id: grade.id,
            name: grade.name,
            scoreStartPoint: grade.scoreStartPoint,
            scoreEndPoint: grade.scoreEndPoint,
            remark: grade.remark,
            teacherComment: grade.teacherComment,
            principalComment: grade.principalComment,
          })),
        },
      };
    } catch (error) {
      console.error('Error creating grading system:', error);
      throw new Error(
        'Failed to create grading system: ' +
          (error.message || 'Unknown error'),
      );
    }
  }

  // Assign Grading System to Classes
  async assignGradingSystemToClasses(
    id: string,
    dto: AssignClassesDto,
    req: any,
  ) {
    const requester = req.user;

    try {
      // Validate grading system
      const gradingSystem = await this.prisma.gradingSystem.findUnique({
        where: { id, schoolId: requester.schoolId, isDeleted: false },
      });
      if (!gradingSystem) {
        throw new NotFoundException('Grading system not found');
      }

      // Validate classes
      if (!dto.classIds || dto.classIds.length === 0) {
        throw new BadRequestException('At least one class ID is required');
      }
      const classes = await this.prisma.class.findMany({
        where: {
          id: { in: dto.classIds },
          schoolId: requester.schoolId,
          isDeleted: false,
        },
      });
      if (classes.length !== dto.classIds.length) {
        throw new BadRequestException('One or more class IDs are invalid');
      }

      // Update class assignments in a transaction
      const result = await this.prisma.$transaction(async (tx) => {
        // Clear existing assignments
        await tx.classGradingSystem.deleteMany({
          where: { gradingSystemId: id, schoolId: requester.schoolId },
        });

        // Create new assignments
        const assignments = await Promise.all(
          dto.classIds.map((classId) =>
            tx.classGradingSystem.create({
              data: {
                gradingSystemId: id,
                classId,
                schoolId: requester.schoolId,
                createdBy: requester.id,
              },
            }),
          ),
        );

        return assignments;
      });

      // Log action
      await this.loggingService.logAction(
        'assign_grading_system_classes',
        'GradingSystem',
        id,
        requester.id,
        requester.schoolId,
        { classIds: dto.classIds },
        req,
      );

      return {
        statusCode: 200,
        message: 'Classes assigned to grading system successfully',
        data: {
          gradingSystemId: id,
          assignedClassIds: result.map((assignment) => assignment.classId),
        },
      };
    } catch (error) {
      console.error('Error assigning classes:', error);
      throw new Error(
        'Failed to assign classes: ' + (error.message || 'Unknown error'),
      );
    }
  }

  // Fetch Grading System, Grades, and Assigned Classes
  async getGradingSystem(id: string, req: any) {
    const requester = req.user;

    try {
      // Fetch grading system with grades and class assignments
      const gradingSystem = await this.prisma.gradingSystem.findUnique({
        where: { id, schoolId: requester.schoolId, isDeleted: false },
        include: {
          grades: {
            where: { isDeleted: false },
            orderBy: { scoreEndPoint: 'desc' },
          },
          classAssignments: {
            where: { isDeleted: false },
            include: {
              class: { select: { id: true, name: true } },
            },
          },
        },
      });

      if (!gradingSystem) {
        throw new NotFoundException('Grading system not found');
      }

      return {
        statusCode: 200,
        message: 'Grading system retrieved successfully',
        data: {
          id: gradingSystem.id,
          name: gradingSystem.name,
          grades: gradingSystem.grades.map((grade) => ({
            id: grade.id,
            name: grade.name,
            scoreStartPoint: grade.scoreStartPoint,
            scoreEndPoint: grade.scoreEndPoint,
            remark: grade.remark,
            teacherComment: grade.teacherComment,
            principalComment: grade.principalComment,
          })),
          assignedClasses: gradingSystem.classAssignments.map((assignment) => ({
            classId: assignment.class.id,
            className: assignment.class.name,
          })),
        },
      };
    } catch (error) {
      console.error('Error fetching grading system:', error);
      throw new Error(
        'Failed to fetch grading system: ' + (error.message || 'Unknown error'),
      );
    }
  }

  // Edit Grading System and Grades
  async updateGradingSystem(id: string, dto: CreateGradingSystemDto, req: any) {
    const requester = req.user;

    try {
      // Validate grading system
      const gradingSystem = await this.prisma.gradingSystem.findUnique({
        where: { id, schoolId: requester.schoolId, isDeleted: false },
      });
      if (!gradingSystem) {
        throw new NotFoundException('Grading system not found');
      }

      // Validate grading system name
      const existingGradingSystem = await this.prisma.gradingSystem.findFirst({
        where: {
          name: dto.name,
          schoolId: requester.schoolId,
          isDeleted: false,
          NOT: { id },
        },
      });
      if (existingGradingSystem) {
        throw new BadRequestException('Grading system name already exists');
      }

      // Validate grades
      if (!dto.grades || dto.grades.length === 0) {
        throw new BadRequestException('At least one grade is required');
      }
      for (const grade of dto.grades) {
        if (grade.scoreStartPoint > grade.scoreEndPoint) {
          throw new BadRequestException(
            `Grade ${grade.name}: scoreStartPoint must be less than or equal to scoreEndPoint`,
          );
        }
      }

      // Update grading system and grades in a transaction
      const result = await this.prisma.$transaction(async (tx) => {
        // Update grading system
        const updatedGradingSystem = await tx.gradingSystem.update({
          where: { id },
          data: {
            name: dto.name,
            updatedBy: requester.id,
          },
        });

        // Delete existing grades
        await tx.grade.deleteMany({
          where: { gradingSystemId: id, schoolId: requester.schoolId },
        });

        // Create new grades
        const updatedGrades = await Promise.all(
          dto.grades.map((grade) =>
            tx.grade.create({
              data: {
                name: grade.name,
                scoreStartPoint: grade.scoreStartPoint,
                scoreEndPoint: grade.scoreEndPoint,
                remark: grade.remark,
                teacherComment: grade.teacherComment,
                principalComment: grade.principalComment,
                gradingSystemId: id,
                schoolId: requester.schoolId,
                createdBy: requester.id,
              },
            }),
          ),
        );

        return { updatedGradingSystem, updatedGrades };
      });

      // Log action
      await this.loggingService.logAction(
        'update_grading_system',
        'GradingSystem',
        id,
        requester.id,
        requester.schoolId,
        { oldName: gradingSystem.name, newName: dto.name, grades: dto.grades },
        req,
      );

      return {
        statusCode: 200,
        message: 'Grading system updated successfully',
        data: {
          id: result.updatedGradingSystem.id,
          name: result.updatedGradingSystem.name,
          grades: result.updatedGrades.map((grade) => ({
            id: grade.id,
            name: grade.name,
            scoreStartPoint: grade.scoreStartPoint,
            scoreEndPoint: grade.scoreEndPoint,
            remark: grade.remark,
            teacherComment: grade.teacherComment,
            principalComment: grade.principalComment,
          })),
        },
      };
    } catch (error) {
      console.error('Error updating grading system:', error);
      throw new Error(
        'Failed to update grading system: ' +
          (error.message || 'Unknown error'),
      );
    }
  }

  // Delete Grading System and Associated Records
  async deleteGradingSystem(id: string, req: any) {
    const requester = req.user;

    try {
      // Validate grading system
      const gradingSystem = await this.prisma.gradingSystem.findUnique({
        where: { id, schoolId: requester.schoolId, isDeleted: false },
        select: { id: true, name: true },
      });
      if (!gradingSystem) {
        throw new NotFoundException('Grading system not found');
      }

      // Soft delete grading system, grades, and class assignments in a transaction
      await this.prisma.$transaction(async (tx) => {
        // Soft delete grading system
        await tx.gradingSystem.update({
          where: { id },
          data: {
            isDeleted: true,
            updatedBy: requester.id,
            updatedAt: new Date(),
          },
        });

        // Soft delete associated grades
        await tx.grade.updateMany({
          where: { gradingSystemId: id, schoolId: requester.schoolId },
          data: {
            isDeleted: true,
            updatedBy: requester.id,
            updatedAt: new Date(),
          },
        });

        // Soft delete associated class assignments
        await tx.classGradingSystem.updateMany({
          where: { gradingSystemId: id, schoolId: requester.schoolId },
          data: {
            isDeleted: true,
            updatedBy: requester.id,
            updatedAt: new Date(),
          },
        });
      });

      // Log action
      await this.loggingService.logAction(
        'delete_grading_system',
        'GradingSystem',
        id,
        requester.id,
        requester.schoolId,
        { name: gradingSystem.name },
        req,
      );

      return {
        statusCode: 200,
        message: 'Grading system and associated records deleted successfully',
        data: { id },
      };
    } catch (error) {
      console.error('Error deleting grading system:', error);
      throw new Error(
        'Failed to delete grading system: ' +
          (error.message || 'Unknown error'),
      );
    }
  }

  // get terms
  async getTerms(req: any) {
    const user = req.user as AuthenticatedUser;

    if (!user.schoolId) {
      throw new NotFoundException('User must be associated with a school');
    }

    try {
      const terms = await this.prisma.termDefinition.findMany({
        where: { schoolId: user.schoolId },
        orderBy: { name: 'asc' },
        select: {
          id: true,
          name: true,
        },
      });

      return {
        statusCode: 200,
        message: 'Terms retrieved successfully',
        data: terms,
      };
    } catch (error) {
      console.error('Error fetching terms:', error);
      throw new HttpException('Failed to fetch terms', 500);
    }
  }

  // get all marking schemes
  async getAllMarkingSchemes(req: any) {
    const user = req.user as AuthenticatedUser;

    if (!user.schoolId) {
      throw new NotFoundException('User must be associated with a school');
    }

    try {
      const markingSchemes = await this.prisma.markingScheme.findMany({
        where: { schoolId: user.schoolId, isDeleted: false },
        orderBy: { name: 'asc' },
        include: {
          components: {
            where: { isDeleted: false },
            include: {
              continuousAssessments: {
                where: { isDeleted: false },
                include: {
                  components: { where: { isDeleted: false } },
                },
              },
            },
          },
          classAssignments: {
            where: { isDeleted: false },
            include: {
              class: { select: { id: true, name: true } },
              termDefinition: { select: { id: true, name: true } },
            },
          },
        },
      });

      return {
        statusCode: 200,
        message: 'Marking schemes retrieved successfully',
        data: markingSchemes,
      };
    } catch (error) {
      console.error('Error fetching marking schemes:', error);
      throw new HttpException('Failed to fetch marking schemes', 500);
    }
  }

  // get all grading systems
  async getAllGradingSystems(req: any) {
    const user = req.user as AuthenticatedUser;

    if (!user.schoolId) {
      throw new NotFoundException('User must be associated with a school');
    }

    try {
      const gradingSystems = await this.prisma.gradingSystem.findMany({
        where: { schoolId: user.schoolId, isDeleted: false },
        orderBy: { name: 'asc' },
        include: {
          grades: {
            where: { isDeleted: false },
            orderBy: { scoreEndPoint: 'desc' },
          },
          classAssignments: {
            where: { isDeleted: false },
            include: {
              class: { select: { id: true, name: true } },
            },
          },
        },
      });

      return {
        statusCode: 200,
        message: 'Grading systems retrieved successfully',
        data: gradingSystems,
      };
    } catch (error) {
      console.error('Error fetching grading systems:', error);
      throw new HttpException('Failed to fetch grading systems', 500);
    }
  }
<<<<<<< HEAD

  async createReportSetting(dto: any, req:any){
    const schoolId = req.user.schoolId;
    const userId = req.user.id;
    const {classId, padding, headerFont, subjectFont, valueFont, classTeacherCompute, showAge, showPosition, showNextFee} = dto;
    try {
      const reportSetting = await this.prisma.reportSetting.create({
        data: {
          schoolId,
          userId,
          classId,
          padding,
          headerFont,
          subjectFont,
          valueFont,
          classTeacherCompute,
          showAge,
          showPosition,
          showNextFee,
        },
      });

      return {
        statusCode: 200,
    }
  }
 
=======
>>>>>>> 79c965bc
}<|MERGE_RESOLUTION|>--- conflicted
+++ resolved
@@ -1295,34 +1295,55 @@
       throw new HttpException('Failed to fetch grading systems', 500);
     }
   }
-<<<<<<< HEAD
 
   async createReportSetting(dto: any, req:any){
     const schoolId = req.user.schoolId;
     const userId = req.user.id;
     const {classId, padding, headerFont, subjectFont, valueFont, classTeacherCompute, showAge, showPosition, showNextFee} = dto;
     try {
-      const reportSetting = await this.prisma.reportSetting.create({
+      const reportSetting = await this.prisma.reportSheetSetting.create({
         data: {
           schoolId,
-          userId,
           classId,
           padding,
           headerFont,
           subjectFont,
           valueFont,
-          classTeacherCompute,
-          showAge,
-          showPosition,
-          showNextFee,
+          classTeacherCompute: classTeacherCompute ? true : false,
+          showAge: showAge ? true : false,
+          showPosition: showPosition ? true : false,
+          showNextFee: showNextFee ? true : false,
+          createdBy: userId
         },
       });
 
       return {
         statusCode: 200,
-    }
+        message: 'Report setting created successfully',
+        data: reportSetting,
+    }
+  }catch(error){
+    throw new HttpException('Failed to create report setting', 500);
+  }
+  }
+
+  async getReportSetting(req:any){
+    const schoolId = req.user.schoolId;
+    try {
+      const reportSetting = await this.prisma.reportSheetSetting.findFirst({
+        where: {
+          schoolId,
+        },
+      });
+
+      return {
+        statusCode: 200,
+        message: 'Report setting retrieved successfully',
+        data: reportSetting,
+    }
+  }catch(error){
+    throw new HttpException('Failed to retrieve report setting', 500);
+  }
   }
  
-=======
->>>>>>> 79c965bc
 }