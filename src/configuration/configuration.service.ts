import { PrismaService } from '@/prisma/prisma.service';
import {
  BadRequestException,
  HttpException,
  Injectable,
  NotFoundException,
} from '@nestjs/common';
import {
  AssignClassesDto,
  AssignMarkingSchemeDto,
  CreateGradingSystemDto,
  CreateMarkingSchemeDto,
  UpdateSchoolInfoDto,
} from './dto/configuration';
import { AuthenticatedUser } from '@/types/express';
// import { v2 as cloudinary } from 'cloudinary';
import { uploadToCloudinary } from '@/utils';
import { AssessmentType } from '@prisma/client';
import { LoggingService } from '@/log/logging.service';

@Injectable()
export class ConfigurationService {
  constructor(
    private prisma: PrismaService,
    private loggingService: LoggingService,
  ) {}

  async updateSchoolInformation(
    body: UpdateSchoolInfoDto,
    user: AuthenticatedUser,
    logo: Express.Multer.File,
    schoolHeadSignature?: Express.Multer.File,
    principalSignature?: Express.Multer.File,
    bursarSignature?: Express.Multer.File,
  ) {
    const {
      address,
      color,
      country,
      email,
      name,
      state,
      bursarContact,
      bursarName,
      bursarSignatureBase64,
      principalContact,
      principalName,
      principalSignatureBase64,
      schoolHeadContact,
      schoolHeadName,
      schoolHeadSignatureBase64,
      logoBase64,
    } = body;
    if (!user || !user.schoolId)
      throw new NotFoundException(
        'User not found or not associated with a school',
      );
    try {
      let logoImageUrl: string | undefined;
      let logoPubId: string | undefined;
      let principalSignatureUrl: string | undefined;
      let principalSignaturePubId: string | undefined;
      let schoolHeadSignatureUrl: string | undefined;
      let schoolHeadSignaturePubId: string | undefined;
      let bursarSignatureUrl: string | undefined;
      let bursarSignaturePubId: string | undefined;

      try {
        // Handle logo upload
        if (logo) {
          const uploadResult = await uploadToCloudinary(logo.buffer, {
            folder: 'configuration/logos',
            transformation: { width: 800, height: 800, crop: 'limit' },
          });
          logoImageUrl = uploadResult.imageUrl;
          logoPubId = uploadResult.pubId;
        } else if (logoBase64) {
          const uploadResult = await uploadToCloudinary(logoBase64, {
            folder: 'configuration/logos',
            transformation: { width: 800, height: 800, crop: 'limit' },
          });
          logoImageUrl = uploadResult.imageUrl;
          logoPubId = uploadResult.pubId;
        }

        if (principalSignature) {
          const uploadResult = await uploadToCloudinary(
            principalSignature.buffer,
            {
              folder: 'configuration/signatures',
              transformation: { width: 600, height: 200, crop: 'limit' },
            },
          );
          principalSignatureUrl = uploadResult.imageUrl;
          principalSignaturePubId = uploadResult.pubId;
        }
        // Handle principal signature upload
        else if (principalSignatureBase64) {
          const uploadResult = await uploadToCloudinary(
            principalSignatureBase64,
            {
              folder: 'configuration/signatures',
              transformation: { width: 600, height: 200, crop: 'limit' },
            },
          );
          principalSignatureUrl = uploadResult.imageUrl;
          principalSignaturePubId = uploadResult.pubId;
        }

        if (schoolHeadSignature) {
          const uploadResult = await uploadToCloudinary(
            schoolHeadSignature.buffer,
            {
              folder: 'configuration/signatures',
              transformation: { width: 600, height: 200, crop: 'limit' },
            },
          );
          schoolHeadSignatureUrl = uploadResult.imageUrl;
          schoolHeadSignaturePubId = uploadResult.pubId;
        }
        // Handle school head signature upload
        else if (schoolHeadSignatureBase64) {
          const uploadResult = await uploadToCloudinary(
            schoolHeadSignatureBase64,
            {
              folder: 'configuration/signatures',
              transformation: { width: 600, height: 200, crop: 'limit' },
            },
          );
          schoolHeadSignatureUrl = uploadResult.imageUrl;
          schoolHeadSignaturePubId = uploadResult.pubId;
        }

        if (bursarSignature) {
          const uploadResult = await uploadToCloudinary(
            bursarSignature.buffer,
            {
              folder: 'configuration/signatures',
              transformation: { width: 600, height: 200, crop: 'limit' },
            },
          );
          bursarSignatureUrl = uploadResult.imageUrl;
          bursarSignaturePubId = uploadResult.pubId;
        }
        // Handle bursar signature upload
        else if (bursarSignatureBase64) {
          const uploadResult = await uploadToCloudinary(bursarSignatureBase64, {
            folder: 'configuration/signatures',
            transformation: { width: 600, height: 200, crop: 'limit' },
          });
          bursarSignatureUrl = uploadResult.imageUrl;
          bursarSignaturePubId = uploadResult.pubId;
        }
      } catch (error) {
        console.error('Image upload error:', error);
        throw new BadRequestException('Failed to upload image to Cloudinary');
      }

      const schoolId = user.schoolId;

      // Prepare update data object
      const updateData: any = {
        color,
        country,
        state,
        bursarContact,
        bursarName,
        principalContact,
        principalName,
        schoolHeadContact,
        schoolHeadName,
      };

      // Only update logo if uploaded
      if (logoImageUrl && logoPubId) {
        updateData.logo = { imageUrl: logoImageUrl, pubId: logoPubId };
      }

      // Only update signatures if uploaded
      if (principalSignatureUrl && principalSignaturePubId) {
        updateData.principalSignature = {
          imageUrl: principalSignatureUrl,
          pubId: principalSignaturePubId,
        };
      }

      if (schoolHeadSignatureUrl && schoolHeadSignaturePubId) {
        updateData.schoolHeadSignature = {
          imageUrl: schoolHeadSignatureUrl,
          pubId: schoolHeadSignaturePubId,
        };
      }

      if (bursarSignatureUrl && bursarSignaturePubId) {
        updateData.bursarSignature = {
          imageUrl: bursarSignatureUrl,
          pubId: bursarSignaturePubId,
        };
      }

      const school = await this.prisma.configuration.update({
        where: { schoolId },
        data: updateData,
      });

      if (!school)
        throw new NotFoundException('School data not found for this user');

      const schoolInfo = await this.prisma.school.update({
        where: { id: schoolId },
        data: {
          address,
          email,
          name,
        },
      });

      if (!schoolInfo)
        throw new NotFoundException('School information not found!');

      return school;
    } catch (error) {
      throw new HttpException('Failed to update school information', 500);
    }
  }

  async getSchoolInformation(user: AuthenticatedUser) {
    if (!user || !user.schoolId)
      throw new NotFoundException(
        'User not found or not associated with a school',
      );
    try {
      const schoolId = user.schoolId;
      const school = await this.prisma.configuration.findUnique({
<<<<<<< HEAD
        where: { schoolId },
        include: { school: true },
=======
        where: { schoolId }, 
        include:{ school: true}
>>>>>>> 469d1f48
      });
      if (!school)
        throw new NotFoundException('School data not found for this user');
      return { school, message: 'School information retrieved successfully' };
    } catch (error) {
      throw new HttpException('Failed to get school information', 500);
    }
  }

  // Assign Marking Scheme to Classes and Term Definitions
  async assignMarkingSchemeToClassesAndTerms(
    markingSchemeId: string,
    dto: AssignMarkingSchemeDto,
    req: any,
  ) {
    const requester = req.user;

    try {
      // Validate marking scheme
      const markingScheme = await this.prisma.markingScheme.findUnique({
        where: {
          id: markingSchemeId,
          schoolId: requester.schoolId,
          isDeleted: false,
        },
        select: { id: true, name: true },
      });
      if (!markingScheme) {
        throw new NotFoundException('Marking scheme not found');
      }

      // Validate assignments
      if (!dto.assignments || dto.assignments.length === 0) {
        throw new BadRequestException(
          'At least one class and term definition assignment is required',
        );
      }

      const classIds = [...new Set(dto.assignments.map((a) => a.classId))];
      const termDefinitionIds = [
        ...new Set(dto.assignments.map((a) => a.termDefinitionId)),
      ];

      // Validate classes
      const classes = await this.prisma.class.findMany({
        where: {
          id: { in: classIds },
          schoolId: requester.schoolId,
          isDeleted: false,
        },
      });
      if (classes.length !== classIds.length) {
        throw new BadRequestException('One or more class IDs are invalid');
      }

      // Validate term definitions
      const termDefinitions = await this.prisma.termDefinition.findMany({
        where: { id: { in: termDefinitionIds }, schoolId: requester.schoolId },
      });
      if (termDefinitions.length !== termDefinitionIds.length) {
        throw new BadRequestException(
          'One or more term definition IDs are invalid',
        );
      }

      // Update assignments in a transaction
      const result = await this.prisma.$transaction(async (tx) => {
        // Clear existing assignments for this marking scheme
        await tx.classTermMarkingSchemeAssignment.deleteMany({
          where: { markingSchemeId, schoolId: requester.schoolId },
        });

        // Create new assignments
        const assignments = await Promise.all(
          dto.assignments.map((assignment) =>
            tx.classTermMarkingSchemeAssignment.create({
              data: {
                markingSchemeId,
                classId: assignment.classId,
                termDefinitionId: assignment.termDefinitionId,
                schoolId: requester.schoolId,
                createdBy: requester.id,
              },
            }),
          ),
        );

        return assignments;
      });

      // Log action
      await this.loggingService.logAction(
        'assign_marking_scheme',
        'MarkingScheme',
        markingSchemeId,
        requester.id,
        requester.schoolId,
        {
          markingSchemeName: markingScheme.name,
          assignments: dto.assignments,
        },
        req,
      );

      return {
        statusCode: 200,
        message: 'Marking scheme assigned successfully',
        data: {
          markingSchemeId,
          assignments: result.map((a) => ({
            classId: a.classId,
            termDefinitionId: a.termDefinitionId,
          })),
        },
      };
    } catch (error) {
      console.error('Error assigning marking scheme:', error);
      throw new Error(
        'Failed to assign marking scheme: ' +
          (error.message || 'Unknown error'),
      );
    }
  }

  // Update Marking Scheme
  async updateMarkingScheme(id: string, dto: CreateMarkingSchemeDto, req: any) {
    const requester = req.user;

    try {
      // Validate marking scheme
      const markingScheme = await this.prisma.markingScheme.findUnique({
        where: { id, schoolId: requester.schoolId, isDeleted: false },
        select: { id: true, name: true },
      });
      if (!markingScheme) {
        throw new NotFoundException('Marking scheme not found');
      }

      // Validate total score
      const totalScore = dto.components.reduce(
        (sum, comp) => sum + comp.score,
        0,
      );
      if (totalScore !== 100) {
        throw new BadRequestException('Total score of components must be 100');
      }

      // Validate name uniqueness
      const existingMarkingScheme = await this.prisma.markingScheme.findFirst({
        where: {
          name: dto.name,
          schoolId: requester.schoolId,
          isDeleted: false,
          NOT: { id },
        },
      });
      if (existingMarkingScheme) {
        throw new BadRequestException('Marking scheme name already exists');
      }

      // Update marking scheme and components in a transaction
      await this.prisma.$transaction(async (tx) => {
        // Update marking scheme
        const updatedMarkingScheme = await tx.markingScheme.update({
          where: { id },
          data: {
            name: dto.name,
            updatedBy: requester.id,
          },
        });

        // Delete existing components and continuous assessments
        const existingComponents = await tx.markingSchemeComponent.findMany({
          where: { markingSchemeId: id },
          select: { id: true },
        });
        await tx.continuousAssessmentComponent.deleteMany({
          where: {
            continuousAssessment: {
              markingSchemeComponentId: {
                in: existingComponents.map((c) => c.id),
              },
            },
          },
        });
        await tx.continuousAssessment.deleteMany({
          where: {
            markingSchemeComponentId: {
              in: existingComponents.map((c) => c.id),
            },
          },
        });
        await tx.markingSchemeComponent.deleteMany({
          where: { markingSchemeId: id },
        });

        // Create new components
        const components = await Promise.all(
          dto.components.map((comp) =>
            tx.markingSchemeComponent.create({
              data: {
                markingSchemeId: id,
                name: comp.name,
                score: comp.score,
                type: comp.type,
                schoolId: requester.schoolId,
                createdBy: requester.id,
              },
            }),
          ),
        );

        // Create ContinuousAssessment for CA-type components
        const continuousAssessments = await Promise.all(
          components
            .filter((comp) => comp.type === 'CA')
            .map((comp) =>
              tx.continuousAssessment.create({
                data: {
                  markingSchemeComponentId: comp.id,
                  schoolId: requester.schoolId,
                  createdBy: requester.id,
                },
              }),
            ),
        );

        return { updatedMarkingScheme, components, continuousAssessments };
      });

      // Log action
      await this.loggingService.logAction(
        'update_marking_scheme',
        'MarkingScheme',
        id,
        requester.id,
        requester.schoolId,
        {
          oldName: markingScheme.name,
          newName: dto.name,
          components: dto.components,
        },
        req,
      );

      return await this.getMarkingScheme(id);
    } catch (error) {
      console.error('Error updating marking scheme:', error);
      throw new Error(
        'Failed to update marking scheme: ' +
          (error.message || 'Unknown error'),
      );
    }
  }

  // Delete Marking Scheme
  async deleteMarkingScheme(id: string, req: any) {
    const requester = req.user;

    try {
      // Validate marking scheme
      const markingScheme = await this.prisma.markingScheme.findUnique({
        where: { id, schoolId: requester.schoolId, isDeleted: false },
        select: { id: true, name: true },
      });
      if (!markingScheme) {
        throw new NotFoundException('Marking scheme not found');
      }

      // Soft delete marking scheme and related records in a transaction
      await this.prisma.$transaction(async (tx) => {
        // Soft delete marking scheme
        await tx.markingScheme.update({
          where: { id },
          data: {
            isDeleted: true,
            updatedBy: requester.id,
            updatedAt: new Date(),
          },
        });

        // Soft delete components
        await tx.markingSchemeComponent.updateMany({
          where: { markingSchemeId: id, schoolId: requester.schoolId },
          data: {
            isDeleted: true,
            updatedBy: requester.id,
            updatedAt: new Date(),
          },
        });

        // Soft delete continuous assessments and their components
        const components = await tx.markingSchemeComponent.findMany({
          where: { markingSchemeId: id },
          select: { id: true },
        });
        await tx.continuousAssessmentComponent.updateMany({
          where: {
            continuousAssessment: {
              markingSchemeComponentId: { in: components.map((c) => c.id) },
            },
          },
          data: {
            isDeleted: true,
            updatedBy: requester.id,
            updatedAt: new Date(),
          },
        });
        await tx.continuousAssessment.updateMany({
          where: {
            markingSchemeComponentId: { in: components.map((c) => c.id) },
          },
          data: {
            isDeleted: true,
            updatedBy: requester.id,
            updatedAt: new Date(),
          },
        });

        // Soft delete class-term assignments
        await tx.classTermMarkingSchemeAssignment.updateMany({
          where: { markingSchemeId: id, schoolId: requester.schoolId },
          data: {
            isDeleted: true,
            updatedBy: requester.id,
            updatedAt: new Date(),
          },
        });
      });

      // Log action
      await this.loggingService.logAction(
        'delete_marking_scheme',
        'MarkingScheme',
        id,
        requester.id,
        requester.schoolId,
        { name: markingScheme.name },
        req,
      );

      return {
        statusCode: 200,
        message: 'Marking scheme deleted successfully',
        data: { id },
      };
    } catch (error) {
      console.error('Error deleting marking scheme:', error);
      throw new Error(
        'Failed to delete marking scheme: ' +
          (error.message || 'Unknown error'),
      );
    }
  }

  // Get Marking Scheme by ID
  async getMarkingScheme(id: string) {
    try {
      const markingScheme = await this.prisma.markingScheme.findUnique({
        where: { id, isDeleted: false },
        include: {
          components: {
            where: { isDeleted: false },
            include: {
              continuousAssessments: {
                where: { isDeleted: false },
                include: {
                  components: { where: { isDeleted: false } },
                },
              },
            },
          },
          classAssignments: {
            where: { isDeleted: false },
            include: {
              class: { select: { id: true, name: true } },
              termDefinition: { select: { id: true, name: true } },
            },
          },
        },
      });

      if (!markingScheme) {
        throw new NotFoundException('Marking scheme not found');
      }

      return {
        statusCode: 200,
        message: 'Marking scheme retrieved successfully',
        data: {
          id: markingScheme.id,
          name: markingScheme.name,
          components: markingScheme.components.map((comp) => ({
            id: comp.id,
            name: comp.name,
            score: comp.score,
            type: comp.type,
            subComponents:
              comp.continuousAssessments[0]?.components.map((sub) => ({
                id: sub.id,
                name: sub.name,
                score: sub.score,
              })) || [],
          })),
          assignments: markingScheme.classAssignments.map((a) => ({
            classId: a.class.id,
            className: a.class.name,
            termDefinitionId: a.termDefinition.id,
            termDefinitionName: a.termDefinition.name,
          })),
        },
      };
    } catch (error) {
      console.error('Error fetching marking scheme:', error);
      throw new Error(
        'Failed to fetch marking scheme: ' + (error.message || 'Unknown error'),
      );
    }
  }

  // Existing methods (createMarkingScheme, updateContinuousAssessmentComponents)
  async createMarkingScheme(data: {
    name: string;
    schoolId: string;
    components: { name: string; score: number; type: 'CA' | 'EXAM' }[];
    createdBy: string;
  }) {
    // Validate total score
    const totalScore = data.components.reduce(
      (sum, comp) => sum + comp.score,
      0,
    );
    if (totalScore !== 100) {
      throw new BadRequestException('Total score of components must be 100');
    }

    // Create MarkingScheme
    const markingScheme = await this.prisma.markingScheme.create({
      data: {
        name: data.name,
        schoolId: data.schoolId,
        createdBy: data.createdBy,
      },
    });

    // Create MarkingSchemeComponents
    const components = await this.prisma.$transaction(
      data.components.map((comp) =>
        this.prisma.markingSchemeComponent.create({
          data: {
            markingSchemeId: markingScheme.id,
            name: comp.name,
            score: comp.score,
            type: comp.type,
            schoolId: data.schoolId,
            createdBy: data.createdBy,
          },
        }),
      ),
    );

    // Create ContinuousAssessment for CA-type components
    await this.prisma.$transaction(
      components
        .filter((comp) => comp.type === AssessmentType.CA)
        .map((comp) =>
          this.prisma.continuousAssessment.create({
            data: {
              markingSchemeComponentId: comp.id,
              schoolId: data.schoolId,
              createdBy: data.createdBy,
            },
          }),
        ),
    );

    return this.getMarkingScheme(markingScheme.id);
  }

  async updateContinuousAssessmentComponents(data: {
    continuousAssessmentId: string;
    components: { name: string; score: number }[];
    updatedBy: string;
  }) {
    const ca = await this.prisma.continuousAssessment.findUnique({
      where: { id: data.continuousAssessmentId },
      include: { markingSchemeComponent: true },
    });
    if (!ca) throw new BadRequestException('Continuous Assessment not found');

    const totalScore = data.components.reduce(
      (sum, comp) => sum + comp.score,
      0,
    );
    if (totalScore !== ca.markingSchemeComponent.score) {
      throw new BadRequestException(
        `Total score of components must equal ${ca.markingSchemeComponent.score}`,
      );
    }

    // Delete existing components
    await this.prisma.continuousAssessmentComponent.deleteMany({
      where: { continuousAssessmentId: data.continuousAssessmentId },
    });

    // Create new components
    const components = await this.prisma.$transaction(
      data.components.map((comp) =>
        this.prisma.continuousAssessmentComponent.create({
          data: {
            continuousAssessmentId: data.continuousAssessmentId,
            name: comp.name,
            score: comp.score,
            schoolId: ca.schoolId,
            createdBy: data.updatedBy,
          },
        }),
      ),
    );

    return components;
  }

  // Create Grading System and Grades
  async createGradingSystem(dto: CreateGradingSystemDto, req: any) {
    const requester = req.user;

    try {
      // Validate school
      const school = await this.prisma.school.findUnique({
        where: { id: requester.schoolId },
      });
      if (!school) {
        throw new NotFoundException('School not found');
      }

      // Validate grading system name
      const existingGradingSystem = await this.prisma.gradingSystem.findFirst({
        where: {
          name: dto.name,
          schoolId: requester.schoolId,
          isDeleted: false,
        },
      });
      if (existingGradingSystem) {
        throw new BadRequestException('Grading system name already exists');
      }

      // Validate grades
      if (!dto.grades || dto.grades.length === 0) {
        throw new BadRequestException('At least one grade is required');
      }
      for (const grade of dto.grades) {
        if (grade.scoreStartPoint > grade.scoreEndPoint) {
          throw new BadRequestException(
            `Grade ${grade.name}: scoreStartPoint must be less than or equal to scoreEndPoint`,
          );
        }
      }

      // Create grading system and grades in a transaction
      const result = await this.prisma.$transaction(async (tx) => {
        const gradingSystem = await tx.gradingSystem.create({
          data: {
            name: dto.name,
            schoolId: requester.schoolId,
            createdBy: requester.id,
          },
        });

        const grades = await Promise.all(
          dto.grades.map((grade) =>
            tx.grade.create({
              data: {
                name: grade.name,
                scoreStartPoint: grade.scoreStartPoint,
                scoreEndPoint: grade.scoreEndPoint,
                remark: grade.remark,
                teacherComment: grade.teacherComment,
                principalComment: grade.principalComment,
                gradingSystemId: gradingSystem.id,
                schoolId: requester.schoolId,
                createdBy: requester.id,
              },
            }),
          ),
        );

        return { gradingSystem, grades };
      });

      // Log action
      await this.loggingService.logAction(
        'create_grading_system',
        'GradingSystem',
        result.gradingSystem.id,
        requester.id,
        requester.schoolId,
        { name: dto.name, grades: dto.grades },
        req,
      );

      return {
        statusCode: 201,
        message: 'Grading system created successfully',
        data: {
          id: result.gradingSystem.id,
          name: result.gradingSystem.name,
          grades: result.grades.map((grade) => ({
            id: grade.id,
            name: grade.name,
            scoreStartPoint: grade.scoreStartPoint,
            scoreEndPoint: grade.scoreEndPoint,
            remark: grade.remark,
            teacherComment: grade.teacherComment,
            principalComment: grade.principalComment,
          })),
        },
      };
    } catch (error) {
      console.error('Error creating grading system:', error);
      throw new Error(
        'Failed to create grading system: ' +
          (error.message || 'Unknown error'),
      );
    }
  }

  // Assign Grading System to Classes
  async assignGradingSystemToClasses(
    id: string,
    dto: AssignClassesDto,
    req: any,
  ) {
    const requester = req.user;

    try {
      // Validate grading system
      const gradingSystem = await this.prisma.gradingSystem.findUnique({
        where: { id, schoolId: requester.schoolId, isDeleted: false },
      });
      if (!gradingSystem) {
        throw new NotFoundException('Grading system not found');
      }

      // Validate classes
      if (!dto.classIds || dto.classIds.length === 0) {
        throw new BadRequestException('At least one class ID is required');
      }
      const classes = await this.prisma.class.findMany({
        where: {
          id: { in: dto.classIds },
          schoolId: requester.schoolId,
          isDeleted: false,
        },
      });
      if (classes.length !== dto.classIds.length) {
        throw new BadRequestException('One or more class IDs are invalid');
      }

      // Update class assignments in a transaction
      const result = await this.prisma.$transaction(async (tx) => {
        // Clear existing assignments
        await tx.classGradingSystem.deleteMany({
          where: { gradingSystemId: id, schoolId: requester.schoolId },
        });

        // Create new assignments
        const assignments = await Promise.all(
          dto.classIds.map((classId) =>
            tx.classGradingSystem.create({
              data: {
                gradingSystemId: id,
                classId,
                schoolId: requester.schoolId,
                createdBy: requester.id,
              },
            }),
          ),
        );

        return assignments;
      });

      // Log action
      await this.loggingService.logAction(
        'assign_grading_system_classes',
        'GradingSystem',
        id,
        requester.id,
        requester.schoolId,
        { classIds: dto.classIds },
        req,
      );

      return {
        statusCode: 200,
        message: 'Classes assigned to grading system successfully',
        data: {
          gradingSystemId: id,
          assignedClassIds: result.map((assignment) => assignment.classId),
        },
      };
    } catch (error) {
      console.error('Error assigning classes:', error);
      throw new Error(
        'Failed to assign classes: ' + (error.message || 'Unknown error'),
      );
    }
  }

  // Fetch Grading System, Grades, and Assigned Classes
  async getGradingSystem(id: string, req: any) {
    const requester = req.user;

    try {
      // Fetch grading system with grades and class assignments
      const gradingSystem = await this.prisma.gradingSystem.findUnique({
        where: { id, schoolId: requester.schoolId, isDeleted: false },
        include: {
          grades: {
            where: { isDeleted: false },
            orderBy: { scoreEndPoint: 'desc' },
          },
          classAssignments: {
            where: { isDeleted: false },
            include: {
              class: { select: { id: true, name: true } },
            },
          },
        },
      });

      if (!gradingSystem) {
        throw new NotFoundException('Grading system not found');
      }

      return {
        statusCode: 200,
        message: 'Grading system retrieved successfully',
        data: {
          id: gradingSystem.id,
          name: gradingSystem.name,
          grades: gradingSystem.grades.map((grade) => ({
            id: grade.id,
            name: grade.name,
            scoreStartPoint: grade.scoreStartPoint,
            scoreEndPoint: grade.scoreEndPoint,
            remark: grade.remark,
            teacherComment: grade.teacherComment,
            principalComment: grade.principalComment,
          })),
          assignedClasses: gradingSystem.classAssignments.map((assignment) => ({
            classId: assignment.class.id,
            className: assignment.class.name,
          })),
        },
      };
    } catch (error) {
      console.error('Error fetching grading system:', error);
      throw new Error(
        'Failed to fetch grading system: ' + (error.message || 'Unknown error'),
      );
    }
  }

  // Edit Grading System and Grades
  async updateGradingSystem(id: string, dto: CreateGradingSystemDto, req: any) {
    const requester = req.user;

    try {
      // Validate grading system
      const gradingSystem = await this.prisma.gradingSystem.findUnique({
        where: { id, schoolId: requester.schoolId, isDeleted: false },
      });
      if (!gradingSystem) {
        throw new NotFoundException('Grading system not found');
      }

      // Validate grading system name
      const existingGradingSystem = await this.prisma.gradingSystem.findFirst({
        where: {
          name: dto.name,
          schoolId: requester.schoolId,
          isDeleted: false,
          NOT: { id },
        },
      });
      if (existingGradingSystem) {
        throw new BadRequestException('Grading system name already exists');
      }

      // Validate grades
      if (!dto.grades || dto.grades.length === 0) {
        throw new BadRequestException('At least one grade is required');
      }
      for (const grade of dto.grades) {
        if (grade.scoreStartPoint > grade.scoreEndPoint) {
          throw new BadRequestException(
            `Grade ${grade.name}: scoreStartPoint must be less than or equal to scoreEndPoint`,
          );
        }
      }

      // Update grading system and grades in a transaction
      const result = await this.prisma.$transaction(async (tx) => {
        // Update grading system
        const updatedGradingSystem = await tx.gradingSystem.update({
          where: { id },
          data: {
            name: dto.name,
            updatedBy: requester.id,
          },
        });

        // Delete existing grades
        await tx.grade.deleteMany({
          where: { gradingSystemId: id, schoolId: requester.schoolId },
        });

        // Create new grades
        const updatedGrades = await Promise.all(
          dto.grades.map((grade) =>
            tx.grade.create({
              data: {
                name: grade.name,
                scoreStartPoint: grade.scoreStartPoint,
                scoreEndPoint: grade.scoreEndPoint,
                remark: grade.remark,
                teacherComment: grade.teacherComment,
                principalComment: grade.principalComment,
                gradingSystemId: id,
                schoolId: requester.schoolId,
                createdBy: requester.id,
              },
            }),
          ),
        );

        return { updatedGradingSystem, updatedGrades };
      });

      // Log action
      await this.loggingService.logAction(
        'update_grading_system',
        'GradingSystem',
        id,
        requester.id,
        requester.schoolId,
        { oldName: gradingSystem.name, newName: dto.name, grades: dto.grades },
        req,
      );

      return {
        statusCode: 200,
        message: 'Grading system updated successfully',
        data: {
          id: result.updatedGradingSystem.id,
          name: result.updatedGradingSystem.name,
          grades: result.updatedGrades.map((grade) => ({
            id: grade.id,
            name: grade.name,
            scoreStartPoint: grade.scoreStartPoint,
            scoreEndPoint: grade.scoreEndPoint,
            remark: grade.remark,
            teacherComment: grade.teacherComment,
            principalComment: grade.principalComment,
          })),
        },
      };
    } catch (error) {
      console.error('Error updating grading system:', error);
      throw new Error(
        'Failed to update grading system: ' +
          (error.message || 'Unknown error'),
      );
    }
  }

  // Delete Grading System and Associated Records
  async deleteGradingSystem(id: string, req: any) {
    const requester = req.user;

    try {
      // Validate grading system
      const gradingSystem = await this.prisma.gradingSystem.findUnique({
        where: { id, schoolId: requester.schoolId, isDeleted: false },
        select: { id: true, name: true },
      });
      if (!gradingSystem) {
        throw new NotFoundException('Grading system not found');
      }

      // Soft delete grading system, grades, and class assignments in a transaction
      await this.prisma.$transaction(async (tx) => {
        // Soft delete grading system
        await tx.gradingSystem.update({
          where: { id },
          data: {
            isDeleted: true,
            updatedBy: requester.id,
            updatedAt: new Date(),
          },
        });

        // Soft delete associated grades
        await tx.grade.updateMany({
          where: { gradingSystemId: id, schoolId: requester.schoolId },
          data: {
            isDeleted: true,
            updatedBy: requester.id,
            updatedAt: new Date(),
          },
        });

        // Soft delete associated class assignments
        await tx.classGradingSystem.updateMany({
          where: { gradingSystemId: id, schoolId: requester.schoolId },
          data: {
            isDeleted: true,
            updatedBy: requester.id,
            updatedAt: new Date(),
          },
        });
      });

      // Log action
      await this.loggingService.logAction(
        'delete_grading_system',
        'GradingSystem',
        id,
        requester.id,
        requester.schoolId,
        { name: gradingSystem.name },
        req,
      );

      return {
        statusCode: 200,
        message: 'Grading system and associated records deleted successfully',
        data: { id },
      };
    } catch (error) {
      console.error('Error deleting grading system:', error);
      throw new Error(
        'Failed to delete grading system: ' +
          (error.message || 'Unknown error'),
      );
    }
  }
}<|MERGE_RESOLUTION|>--- conflicted
+++ resolved
@@ -232,13 +232,8 @@
     try {
       const schoolId = user.schoolId;
       const school = await this.prisma.configuration.findUnique({
-<<<<<<< HEAD
         where: { schoolId },
         include: { school: true },
-=======
-        where: { schoolId }, 
-        include:{ school: true}
->>>>>>> 469d1f48
       });
       if (!school)
         throw new NotFoundException('School data not found for this user');
@@ -454,7 +449,7 @@
         // Create ContinuousAssessment for CA-type components
         const continuousAssessments = await Promise.all(
           components
-            .filter((comp) => comp.type === 'CA')
+            .filter((comp) => comp.type === AssessmentType.CA)
             .map((comp) =>
               tx.continuousAssessment.create({
                 data: {
@@ -663,7 +658,7 @@
   async createMarkingScheme(data: {
     name: string;
     schoolId: string;
-    components: { name: string; score: number; type: 'CA' | 'EXAM' }[];
+    components: { name: string; score: number; type: AssessmentType }[];
     createdBy: string;
   }) {
     // Validate total score
@@ -1189,4 +1184,115 @@
       );
     }
   }
+
+  // get terms
+  async getTerms(req: any) {
+    const user = req.user as AuthenticatedUser;
+
+    if (!user.schoolId) {
+      throw new NotFoundException('User must be associated with a school');
+    }
+
+    try {
+      const terms = await this.prisma.termDefinition.findMany({
+        where: { schoolId: user.schoolId },
+        orderBy: { name: 'asc' },
+        select: {
+          id: true,
+          name: true,
+        },
+      });
+
+      return {
+        statusCode: 200,
+        message: 'Terms retrieved successfully',
+        data: terms,
+      };
+    } catch (error) {
+      console.error('Error fetching terms:', error);
+      throw new HttpException('Failed to fetch terms', 500);
+    }
+  }
+
+  // get all marking schemes
+  async getAllMarkingSchemes(req: any) {
+    const user = req.user as AuthenticatedUser;
+
+    if (!user.schoolId) {
+      throw new NotFoundException('User must be associated with a school');
+    }
+
+    try {
+      const markingSchemes = await this.prisma.markingScheme.findMany({
+        where: { schoolId: user.schoolId, isDeleted: false },
+        orderBy: { name: 'asc' },
+        include: {
+          components: {
+            where: { isDeleted: false },
+            include: {
+              continuousAssessments: {
+                where: { isDeleted: false },
+                include: {
+                  components: { where: { isDeleted: false } },
+                },
+              },
+            },
+          },
+          classAssignments: {
+            where: { isDeleted: false },
+            include: {
+              class: { select: { id: true, name: true } },
+              termDefinition: { select: { id: true, name: true } },
+            },
+          },
+        },
+      });
+
+      return {
+        statusCode: 200,
+        message: 'Marking schemes retrieved successfully',
+        data: markingSchemes,
+      };
+    } catch (error) {
+      console.error('Error fetching marking schemes:', error);
+      throw new HttpException('Failed to fetch marking schemes', 500);
+    }
+  }
+
+  // get all grading systems
+  async getAllGradingSystems(req: any) {
+    const user = req.user as AuthenticatedUser;
+
+    if (!user.schoolId) {
+      throw new NotFoundException('User must be associated with a school');
+    }
+
+    try {
+      const gradingSystems = await this.prisma.gradingSystem.findMany({
+        where: { schoolId: user.schoolId, isDeleted: false },
+        orderBy: { name: 'asc' },
+        include: {
+          grades: {
+            where: { isDeleted: false },
+            orderBy: { scoreEndPoint: 'desc' },
+          },
+          classAssignments: {
+            where: { isDeleted: false },
+            include: {
+              class: { select: { id: true, name: true } },
+            },
+          },
+        },
+      });
+
+      return {
+        statusCode: 200,
+        message: 'Grading systems retrieved successfully',
+        data: gradingSystems,
+      };
+    } catch (error) {
+      console.error('Error fetching grading systems:', error);
+      throw new HttpException('Failed to fetch grading systems', 500);
+    }
+  }
 }