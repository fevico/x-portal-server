import { Module } from '@nestjs/common';
import { AppController } from './app.controller';
import { AppService } from './app.service';
import { ConfigModule } from '@nestjs/config';
import { ThrottlerModule } from '@nestjs/throttler';
import { UsersModule } from './users/users.module';
import { AuthModule } from './auth/auth.module';
import { PrismaModule } from './prisma/prisma.module';
import { PermissionsModule } from './permissions/permissions.module';
import { SubRolesModule } from './sub-roles/sub-roles.module';
import { SchoolsModule } from './schools/schools.module';
import { SubscriptionModule } from './subscription/subscription.module';
import { ClassModule } from './class/class.module';
import { SubjectModule } from './subject/subject.module';
import { ArmModule } from './arm/arm.module';
<<<<<<< HEAD
import { ResultsModule } from './results/results.module';
=======
import { HttpModule } from '@nestjs/axios';
import { LoggingModule } from './log/loggging.module';
import { ScheduleModule } from '@nestjs/schedule';
import { PingService } from './ping/ping.service';
>>>>>>> 61747973

@Module({
  imports: [
    ConfigModule.forRoot({ isGlobal: true }),
    ThrottlerModule.forRoot([{ ttl: 60, limit: 10 }]),
    UsersModule,
    AuthModule,
    PrismaModule,
    PermissionsModule,
    SubRolesModule,
    SchoolsModule,
    SubscriptionModule,
    ClassModule,
    SubjectModule,
    ArmModule,
<<<<<<< HEAD
    ResultsModule,
=======
    HttpModule.register({
      timeout: 5000,
      maxRedirects: 5,
    }),
    LoggingModule,
    ScheduleModule.forRoot(), // starts the cron system
    HttpModule,
>>>>>>> 61747973
  ],
  controllers: [AppController],
  providers: [AppService, PingService],
})
export class AppModule {}<|MERGE_RESOLUTION|>--- conflicted
+++ resolved
@@ -13,15 +13,12 @@
 import { ClassModule } from './class/class.module';
 import { SubjectModule } from './subject/subject.module';
 import { ArmModule } from './arm/arm.module';
-<<<<<<< HEAD
 import { ResultsModule } from './results/results.module';
-=======
 import { HttpModule } from '@nestjs/axios';
 import { LoggingModule } from './log/loggging.module';
 import { ScheduleModule } from '@nestjs/schedule';
 import { PingService } from './ping/ping.service';
->>>>>>> 61747973
-
+            
 @Module({
   imports: [
     ConfigModule.forRoot({ isGlobal: true }),
@@ -36,9 +33,7 @@
     ClassModule,
     SubjectModule,
     ArmModule,
-<<<<<<< HEAD
     ResultsModule,
-=======
     HttpModule.register({
       timeout: 5000,
       maxRedirects: 5,
@@ -46,7 +41,6 @@
     LoggingModule,
     ScheduleModule.forRoot(), // starts the cron system
     HttpModule,
->>>>>>> 61747973
   ],
   controllers: [AppController],
   providers: [AppService, PingService],
