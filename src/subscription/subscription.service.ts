import { PrismaService } from '@/prisma/prisma.service';
import {
  BadRequestException,
  HttpException,
  HttpStatus,
  Injectable,
  InternalServerErrorException,
  NotFoundException,
  UnauthorizedException,
} from '@nestjs/common';
import {
  GetSubscriptionsDto,
  UpdateSubscriptionDto,
} from './dto/subscription.dto';
import { Logger } from '@nestjs/common';
import * as moment from 'moment';
<<<<<<< HEAD
import { addMonths } from 'date-fns';
import { AuthenticatedUser } from '@/types/express';
import * as https from 'https';
import * as crypto from 'crypto';
=======
import { AuthenticatedUser } from '@/types/express';
import * as https from 'https';
import * as crypto from 'crypto';
import { Cron, CronExpression } from '@nestjs/schedule';
>>>>>>> b2991de4

@Injectable()
export class SubscriptionService {
  private readonly logger = new Logger(SubscriptionService.name);
  constructor(private prisma: PrismaService) {}

  @Cron(CronExpression.EVERY_DAY_AT_MIDNIGHT, { name: 'checkExpiredSubscriptions', timeZone: 'Africa/Lagos' })
  async handleExpiredSubscriptions() {
    this.logger.log('Running expired subscription check...');

    const currentDate = new Date();
    const expiredSchools = await this.prisma.school.findMany({
      where: {
        subscriptionStatus: true,
        subscriptionExpiresAt: {
          lt: currentDate, // Less than current date
        },
      },
    });

    if (expiredSchools.length === 0) {
      this.logger.log('No expired subscriptions found.');
      return;
    }

    for (const school of expiredSchools) {
      await this.prisma.school.update({
        where: { id: school.id },
        data: {
          subscriptionStatus: false,
        },
      });
      this.logger.log(`Deactivated subscription for school ID: ${school.id}`);
    }

    this.logger.log(`Processed ${expiredSchools.length} expired subscriptions.`);
  }
  async createSubscription(body: any) {
    const { name, duration, studentLimit } = body;
    try {
      const findName = await this.prisma.subscription.findUnique({
        where: {
          name,
        },
      });
      if (findName)
        throw new UnauthorizedException(
          'This subscription name already exists',
        );
      const subscription = await this.prisma.subscription.create({
        data: {
          name,
          duration,
          studentLimit,
        },
      });
      return subscription;
    } catch (error) {
      throw new UnauthorizedException(error.message);
    }
  }

  async getAllSubscription(dto: GetSubscriptionsDto) {
    const { search, isActive, page = 1, limit = 10 } = dto;

    const pageNum = Number(page);
    const limitNum = Number(limit);

    if (isNaN(pageNum) || pageNum < 1) {
      throw new BadRequestException('Page must be a positive number');
    }
    if (isNaN(limitNum) || limitNum < 1) {
      throw new BadRequestException('Limit must be a positive number');
    }

    const where: any = {};

    if (search) {
      where.name = {
        contains: search,
      };
    }

    if (isActive !== undefined) {
      where.isActive = isActive === 'true';
    }

    const skip = (pageNum - 1) * limitNum;

    try {
      const [subscriptions, total] = await Promise.all([
        this.prisma.subscription.findMany({
          where,
          skip,
          take: limitNum,
          select: {
            id: true,
            name: true,
            studentLimit: true,
            duration: true,
            isActive: true,
            createdAt: true,
            updatedAt: true,
          },
        }),
        this.prisma.subscription.count({ where }),
      ]);

      return {
        data: subscriptions,
        meta: {
          total,
          page,
          limit,
          totalPages: Math.ceil(total / limit),
        },
      };
    } catch (error) {
      console.error('Error fetching subscriptions:', error);
      throw new InternalServerErrorException('Failed to fetch subscriptions');
    }
  }

  async updateSubscription(id: string, body: UpdateSubscriptionDto) {
    // Check if subscription exists
    const existingSubscription = await this.prisma.subscription.findUnique({
      where: { id },
    });
    if (!existingSubscription) {
      throw new NotFoundException(`Subscription with ID ${id} not found`);
    }

    // Check for name uniqueness (if name is provided and different)
    if (body.name && body.name !== existingSubscription.name) {
      const nameExists = await this.prisma.subscription.findUnique({
        where: { name: body.name },
      });
      if (nameExists) {
        throw new BadRequestException('This subscription name already exists');
      }
    }

    // Build the data object with only provided fields
    const data: any = {};
    if (body.name !== undefined) data.name = body.name;
    if (body.duration !== undefined) data.duration = body.duration;
    if (body.studentLimit !== undefined) data.studentLimit = body.studentLimit;
    if (body.isActive !== undefined) data.isActive = body.isActive;

    try {
      const subscription = await this.prisma.subscription.update({
        where: { id },
        data,
        select: {
          id: true,
          name: true,
          studentLimit: true,
          duration: true,
          isActive: true,
          createdAt: true,
          updatedAt: true,
        },
      });
      return subscription;
    } catch (error) {
      console.error('Error updating subscription:', error);
      throw new InternalServerErrorException('Failed to update subscription');
    }
  }

  async deleteSubscription(id: string) {
    try {
      const subscription = await this.prisma.subscription.delete({
        where: { id },
      });
      if (!subscription) throw new NotFoundException('Subscription not found');
      return { message: 'Subscription deleted successfully' };
    } catch (error) {
      console.error('Error deleting subscription:', error);
      throw new InternalServerErrorException('Failed to delete subscription');
    }
  }

  async getSubscriptionGraph(userId: string) {
    // Verify user is Admin
    const user = await this.prisma.user.findUnique({
      where: { id: userId },
      include: { subRole: true },
    });

    if (!user || user.subRole.name !== 'Admin' || !user.subRole.isGlobal) {
      throw new HttpException(
        'Unauthorized: Admin access required',
        HttpStatus.FORBIDDEN,
      );
    }

    const endDate = moment().endOf('month');
    const startDate = moment(endDate).subtract(11, 'months').startOf('month');
    const months: { month: string; sub: number }[] = [];

    // Generate 12 months array
    for (let i = 0; i < 12; i++) {
      const currentMonth = moment(startDate).add(i, 'months');
      const monthName = currentMonth.format('MMMM');
      const monthStart = currentMonth.startOf('month').toDate();
      const monthEnd = currentMonth.endOf('month').toDate();

      const subCount = await this.prisma.subscription.count({
        where: {
          isDeleted: false,
          isActive: true,
          createdAt: {
            gte: monthStart,
            lte: monthEnd,
          },
        },
      });

      months.push({ month: monthName, sub: subCount });
    }

    return months;
  }

  async assignSubscriptionToSchool(
    body: any,
    user: AuthenticatedUser,
    req: any,
    res: any,
  ) {
    const { subscriptionId, email, metadata } = body;
    const schoolId = user.schoolId;

    const subscription = await this.prisma.subscription.findUnique({
      where: { id: subscriptionId },
    });

    if (!subscription) {
      throw new NotFoundException('Subscription not found');
    }

    const school = await this.prisma.school.findUnique({
      where: { id: schoolId },
    });

    if (!school) {
      throw new NotFoundException('School not found');
    }

    const amount = subscription.amount * 100; // Convert to kobo

    const newSubscriptionPayment = await this.prisma.subscriptionPayment.create(
      {
        data: { subscriptionId, schoolId, amount },
      },
    );

    const params = JSON.stringify({
      subscription: subscriptionId,
      school: schoolId,
      amount,
      email,
      metadata,
      // callback_url: 'http://localhost:3000/order-recieved',
      callback_url: `${req.headers.origin}/order-recieved`,
    });

    const options = {
      hostname: 'api.paystack.co',
      port: 443,
      path: '/transaction/initialize',
      method: 'POST',
      headers: {
        Authorization: `Bearer ${process.env.PAYSTACK_SECRET_KEY}`, // Ensure your Paystack secret key is properly set in the .env file
        'Content-Type': 'application/json',
      },
    };

    const reqPaystack = https.request(options, async (respaystack) => {
      let data = '';

      respaystack.on('data', (chunk) => {
        data += chunk;
      });

      respaystack.on('end', async () => {
        try {
          const parsedData = JSON.parse(data);
          console.log('data', data);

          if (parsedData.status) {
            // Update the subscription payment with the reference from Paystack
            await this.prisma.subscriptionPayment.update({
              where: { id: newSubscriptionPayment.id },
              data: { reference: parsedData.data.reference },
            });

            return res.json({
              message: 'Payment initialized successfully',
              // orderIds: orders.map((order) => order._id),
              data: parsedData.data,
            });
          } else {
            console.error('Payment initialization failed:', parsedData.message);
            return res.status(400).json({
              message: 'Failed to initialize payment',
              error: parsedData.message,
            });
          }
        } catch (error) {
          console.error(
            'Error processing payment initialization response:',
            error,
          );
          return res.status(500).json({
            message: 'Error processing payment initialization response',
          });
        }
      });
    });

    reqPaystack.on('error', (error) => {
      console.error('Error with Paystack request:', error);
      return res.status(500).json({ message: 'Internal Server Error', error });
    });

    reqPaystack.write(params);
    reqPaystack.end();
  }

<<<<<<< HEAD
  //   return { message: 'Subscription assigned successfully' };
  // }

  // // 1) fetch the plan
  // const plan = await this.prisma.subscription.findUnique({
  //   where: { id: subscriptionId },
  //   select: { duration: true },
  // });
  // if (!plan) {
  //   throw new NotFoundException('Subscription plan not found');
  // }

  // // 2) compute start & end dates
  // const startDate = new Date();
  // const endDate = addMonths(startDate, plan.duration);

  // // 3) in one transaction:
  // //    a) optionally update the School.current plan
  // //    b) create the history record
  // await this.prisma.$transaction([
  //   this.prisma.school.update({
  //     where: { id: schoolId },
  //     data: { subscriptionId }, // keep the “current” pointer on School
  //   }),
  //   this.prisma.schoolSubscription.create({
  //     data: {
  //       schoolId,
  //       planId: subscriptionId,
  //       startDate,
  //       endDate,
  //     },
  //   }),
  // ]);

  async webhook(req: any, res: any) {
    try {
      const payload = req.body;
      const paystackSignature = req.headers['x-paystack-signature'];

      if (!paystackSignature) {
        return res.status(400).json({ message: 'Missing signature' });
      }

      const PAYSTACK_SECRET_KEY = process.env.PAYSTACK_SECRET_KEY;
      const hash = crypto
        .createHmac('sha512', PAYSTACK_SECRET_KEY)
        .update(JSON.stringify(payload))
        .digest('hex');

      console.log(hash);
      if (hash !== paystackSignature) {
        return res.status(400).json({ message: 'Invalid signature' });
      }

      const event = payload;
      const data = event.data;

      if (event.event === 'charge.success') {
        // Find all orders with the same paymentReference
        const paymentReference =
          await this.prisma.subscriptionPayment.findFirst({
            where: { reference: data.reference },
          });

        if (!paymentReference) {
          return res.status(404).json({ message: 'Payment data not found!' });
        }
        const orders = await this.prisma.subscriptionPayment.findMany({
          where: {
            reference: paymentReference.reference,
            paymentStatus: 'pending',
          },
          include: {
            subscription: true, // Include product details if needed
          },
        });
=======
    async webhook(req: any, res: any) {
      try {
        const payload = req.body;
        const paystackSignature = req.headers['x-paystack-signature'];
    
        if (!paystackSignature) {
          return res.status(400).json({ message: 'Missing signature' });
        }
    
        const PAYSTACK_SECRET_KEY = process.env.PAYSTACK_SECRET_KEY;
        const hash = crypto
          .createHmac('sha512', PAYSTACK_SECRET_KEY)  
          .update(JSON.stringify(payload))
          .digest('hex');
    
          console.log(hash)
        if (hash !== paystackSignature) {
          return res.status(400).json({ message: 'Invalid signature' });
        }
    
        const event = payload;
        const data = event.data;
    
        if (event.event === 'charge.success') {
          // Find all orders with the same paymentReference
          const paymentReference = await this.prisma.subscriptionPayment.findFirst({
            where:{reference: data.reference},
            include:{subscription: true, school: true},
          });
    
          if (!paymentReference) {
            return res.status(404).json({ message: 'Payment data not found!' });
          }

          // Update the payment status to 'paid'
          const updatedPayment = await this.prisma.subscriptionPayment.update({
            where: { id: paymentReference.id },
            data: {
              paymentStatus: 'success',
              paymentDate: new Date(),
            },
          });

// Custom function to calculate expiry date
const calculateExpiryDate = (duration: number) => {
  const currentDate = new Date();
  currentDate.setMonth(currentDate.getMonth() + duration);
  return currentDate;
};

          // update school subscription details
          const schoolSubscription = await this.prisma.school.update({
            where: { id: paymentReference.schoolId },
            data: {
              // schoolId: paymentReference.schoolId,
              subscriptionId: paymentReference.subscriptionId,
              subscriptionStatus: true,
              subscriptionExpiresAt: calculateExpiryDate(paymentReference.subscription.duration),
            },
          });
          console.log('Payment processed successfully:', updatedPayment);
          return res.status(200).json({
            message: 'Payment processed successfully',
            data: {
              payment: updatedPayment,
              schoolSubscription,
            },
          });
  
          }

      } catch (err) {
        console.error('Error processing webhook:', err);
        return res.status(500).json({ message: 'Server error' });
>>>>>>> b2991de4
      }

      //   return res.status(200).json({ message: 'Payment processed successfully' });
      // } else if (event.event === 'charge.failed') {
      //   console.error('Payment failed:', data);
      //   return res.status(400).json({ message: 'Payment failed' });
      // }
    } catch (err) {
      console.error('Error processing webhook:', err);
      return res.status(500).json({ message: 'Server error' });
    }
  }
}<|MERGE_RESOLUTION|>--- conflicted
+++ resolved
@@ -14,17 +14,10 @@
 } from './dto/subscription.dto';
 import { Logger } from '@nestjs/common';
 import * as moment from 'moment';
-<<<<<<< HEAD
-import { addMonths } from 'date-fns';
-import { AuthenticatedUser } from '@/types/express';
-import * as https from 'https';
-import * as crypto from 'crypto';
-=======
 import { AuthenticatedUser } from '@/types/express';
 import * as https from 'https';
 import * as crypto from 'crypto';
 import { Cron, CronExpression } from '@nestjs/schedule';
->>>>>>> b2991de4
 
 @Injectable()
 export class SubscriptionService {
@@ -356,84 +349,6 @@
     reqPaystack.end();
   }
 
-<<<<<<< HEAD
-  //   return { message: 'Subscription assigned successfully' };
-  // }
-
-  // // 1) fetch the plan
-  // const plan = await this.prisma.subscription.findUnique({
-  //   where: { id: subscriptionId },
-  //   select: { duration: true },
-  // });
-  // if (!plan) {
-  //   throw new NotFoundException('Subscription plan not found');
-  // }
-
-  // // 2) compute start & end dates
-  // const startDate = new Date();
-  // const endDate = addMonths(startDate, plan.duration);
-
-  // // 3) in one transaction:
-  // //    a) optionally update the School.current plan
-  // //    b) create the history record
-  // await this.prisma.$transaction([
-  //   this.prisma.school.update({
-  //     where: { id: schoolId },
-  //     data: { subscriptionId }, // keep the “current” pointer on School
-  //   }),
-  //   this.prisma.schoolSubscription.create({
-  //     data: {
-  //       schoolId,
-  //       planId: subscriptionId,
-  //       startDate,
-  //       endDate,
-  //     },
-  //   }),
-  // ]);
-
-  async webhook(req: any, res: any) {
-    try {
-      const payload = req.body;
-      const paystackSignature = req.headers['x-paystack-signature'];
-
-      if (!paystackSignature) {
-        return res.status(400).json({ message: 'Missing signature' });
-      }
-
-      const PAYSTACK_SECRET_KEY = process.env.PAYSTACK_SECRET_KEY;
-      const hash = crypto
-        .createHmac('sha512', PAYSTACK_SECRET_KEY)
-        .update(JSON.stringify(payload))
-        .digest('hex');
-
-      console.log(hash);
-      if (hash !== paystackSignature) {
-        return res.status(400).json({ message: 'Invalid signature' });
-      }
-
-      const event = payload;
-      const data = event.data;
-
-      if (event.event === 'charge.success') {
-        // Find all orders with the same paymentReference
-        const paymentReference =
-          await this.prisma.subscriptionPayment.findFirst({
-            where: { reference: data.reference },
-          });
-
-        if (!paymentReference) {
-          return res.status(404).json({ message: 'Payment data not found!' });
-        }
-        const orders = await this.prisma.subscriptionPayment.findMany({
-          where: {
-            reference: paymentReference.reference,
-            paymentStatus: 'pending',
-          },
-          include: {
-            subscription: true, // Include product details if needed
-          },
-        });
-=======
     async webhook(req: any, res: any) {
       try {
         const payload = req.body;
@@ -508,17 +423,7 @@
       } catch (err) {
         console.error('Error processing webhook:', err);
         return res.status(500).json({ message: 'Server error' });
->>>>>>> b2991de4
       }
-
-      //   return res.status(200).json({ message: 'Payment processed successfully' });
-      // } else if (event.event === 'charge.failed') {
-      //   console.error('Payment failed:', data);
-      //   return res.status(400).json({ message: 'Payment failed' });
-      // }
-    } catch (err) {
-      console.error('Error processing webhook:', err);
-      return res.status(500).json({ message: 'Server error' });
-    }
-  }
+    }
+
 }