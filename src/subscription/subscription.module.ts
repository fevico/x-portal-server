--- conflicted
+++ resolved
@@ -7,9 +7,6 @@
   imports: [PrismaModule],
   providers: [SubscriptionService],
   controllers: [SubscriptionController],
-<<<<<<< HEAD
-=======
-  exports: [SubscriptionService]
->>>>>>> 506f5b91
+  exports: [SubscriptionService],
 })
 export class SubscriptionModule {}