import { PrismaService } from '@/prisma/prisma.service';
import { HttpException, HttpStatus, Injectable } from '@nestjs/common';
import { AssignClassArmsDto } from './dto/assign.class.dto';
import { AuthenticatedUser } from '@/types/express';

@Injectable()
export class ClassesService {
  constructor(private prisma: PrismaService) {}

<<<<<<< HEAD
    constructor(
        private prisma: PrismaService,
      ) {}
    
      async create(createClassDto: { name: string }, user: { id: string; schoolId: string }) {
        if (!createClassDto.name) {
          throw new HttpException('Class name is required', HttpStatus.BAD_REQUEST);
        }
    
        // Check for existing class
        const existing = await this.prisma.class.findFirst({
          where: {
            name: createClassDto.name,
            schoolId: user.schoolId,
            isDeleted: false,
          },
        });
    
        if (existing) {
          throw new HttpException('Class name already exists in this school', HttpStatus.CONFLICT);
        }
    
        const classRecord = await this.prisma.class.create({
          data: {
            name: createClassDto.name,
            schoolId: user.schoolId,
            createdBy: user.id,
          },
        });
    
        return classRecord;
      }
    
      async findAll(schoolId: string) {
        return this.prisma.class.findMany({
          where: {
            schoolId,
            isDeleted: false,
          },
          select: {
            id: true,
            name: true,
            createdAt: true,
            updatedAt: true,
            createdBy: true,
          },
        });
      }
    
      async findOne(id: string, schoolId: string) {
        const classRecord = await this.prisma.class.findFirst({
          where: {
            id,
            schoolId,
            isDeleted: false,
          },
          select: {
            id: true,
            name: true,
            createdAt: true,
            updatedAt: true,
            createdBy: true,
          },
        });
    
        if (!classRecord) {
          throw new HttpException('Class not found', HttpStatus.NOT_FOUND);
        }
    
        return classRecord;
      }
    
      async update(id: string, updateClassDto: { name?: string }, user: AuthenticatedUser) {
        const classRecord = await this.prisma.class.findFirst({
          where: {
            id,
            schoolId: user.schoolId,
            isDeleted: false,
          },
        });
    
        if (!classRecord) {
          throw new HttpException('Class not found', HttpStatus.NOT_FOUND);
        }
    
        if (updateClassDto.name) {
          // Check for name conflict
          const existing = await this.prisma.class.findFirst({
            where: {
              name: updateClassDto.name,
              schoolId: user.schoolId,
              isDeleted: false,
              id: { not: id },
            },
          });
    
          if (existing) {
            throw new HttpException('Class name already exists in this school', HttpStatus.CONFLICT);
          }
        }
    
        const updatedClass = await this.prisma.class.update({
          where: { id },
          data: {
            name: updateClassDto.name ?? classRecord.name,
            updatedBy: user.id,
            updatedAt: new Date(),
          },
        });
    
        return updatedClass;
      }
    
      async delete(id: string, user: { id: string; schoolId: string }) {
        const classRecord = await this.prisma.class.findFirst({
          where: {
            id,
            schoolId: user.schoolId,
            isDeleted: false,
          },
        });
    
        if (!classRecord) {
          throw new HttpException('Class not found', HttpStatus.NOT_FOUND);
        }
    
        const deletedClass = await this.prisma.class.update({
          where: { id },
          data: {
            isDeleted: true,
            updatedBy: user.id,
            updatedAt: new Date(),
          },
        });
    
        return { message: 'Class deleted successfully' };
      }

      async assignClassArms(
        assignClassArmsDto: AssignClassArmsDto,
        user: AuthenticatedUser
      ) {
        const { classId, classArmIds } = assignClassArmsDto;
    
        // Validate classId
        const classRecord = await this.prisma.class.findFirst({
          where: {
            id: classId,
            schoolId: user.schoolId,
            isDeleted: false,
          },
        });
        if (!classRecord) {
          throw new HttpException('Class not found', HttpStatus.NOT_FOUND);
        }
    
        // Validate classArmIds
        const validClassArms = await this.prisma.classArm.findMany({
          where: {
            id: { in: classArmIds },
            schoolId: user.schoolId,
            isDeleted: false,
          },
        });
        if (validClassArms.length !== classArmIds.length) {
          throw new HttpException(
            'One or more class arm IDs are invalid or do not belong to this school',
            HttpStatus.BAD_REQUEST,
          );
        }
    
        // Check for existing assignments
        const existingAssignments = await this.prisma.classClassArm.findMany({
          where: {
            classId,
            classArmId: { in: classArmIds },
            schoolId: user.schoolId,
            isDeleted: false,
          },
        });
        if (existingAssignments.length > 0) {
          const existingArmIds = existingAssignments.map((a) => a.classArmId);
          throw new HttpException(
            `Class arms already assigned: ${existingArmIds.join(', ')}`,
            HttpStatus.CONFLICT,
          );
        }
    
        // Create ClassClassArm records
        const classClassArmsData = classArmIds.map((classArmId) => ({
          // id: uuidv4(),
          classId,
          classArmId,
          schoolId: user.schoolId,
          createdBy: user.id,
        }));
    
        await this.prisma.classClassArm.createMany({
          data: classClassArmsData,
        });
    
        // Fetch created records for response
        const createdAssignments = await this.prisma.classClassArm.findMany({
          where: {
            classId,
            classArmId: { in: classArmIds },
            schoolId: user.schoolId,
            isDeleted: false,
          },
          include: {
            class: { select: { name: true } },
            classArm: { select: { name: true } },
          },
        });
    
   
        return createdAssignments;
      }

      async findAllClassArm(user: { schoolId: string }, classId?: string) {
        return this.prisma.classClassArm.findMany({
          where: {
            schoolId: user.schoolId,
            isDeleted: false,
            ...(classId && { classId }),
          },
          include: {
            class: { select: { name: true } },
            classArm: { select: { name: true } },
          },
        });
      }
=======
  async create(
    createClassDto: { name: string },
    user: { id: string; schoolId: string },
  ) {
    if (!createClassDto.name) {
      throw new HttpException('Class name is required', HttpStatus.BAD_REQUEST);
    }

    // Check for existing class
    const existing = await this.prisma.class.findFirst({
      where: {
        name: createClassDto.name,
        schoolId: user.schoolId,
        isDeleted: false,
      },
    });

    if (existing) {
      throw new HttpException(
        'Class name already exists in this school',
        HttpStatus.CONFLICT,
      );
    }

    const classRecord = await this.prisma.class.create({
      data: {
        name: createClassDto.name,
        schoolId: user.schoolId,
        createdBy: user.id,
      },
    });

    return classRecord;
  }

  async findAll(schoolId: string) {
    return this.prisma.class.findMany({
      where: {
        schoolId,
        isDeleted: false,
      },
      select: {
        id: true,
        name: true,
        createdAt: true,
        updatedAt: true,
        createdBy: true,
      },
    });
  }

  async findOne(id: string, schoolId: string) {
    const classRecord = await this.prisma.class.findFirst({
      where: {
        id,
        schoolId,
        isDeleted: false,
      },
      select: {
        id: true,
        name: true,
        createdAt: true,
        updatedAt: true,
        createdBy: true,
      },
    });

    if (!classRecord) {
      throw new HttpException('Class not found', HttpStatus.NOT_FOUND);
    }

    return classRecord;
  }

  async update(
    id: string,
    updateClassDto: { name?: string },
    user: { id: string; schoolId: string },
  ) {
    const classRecord = await this.prisma.class.findFirst({
      where: {
        id,
        schoolId: user.schoolId,
        isDeleted: false,
      },
    });

    if (!classRecord) {
      throw new HttpException('Class not found', HttpStatus.NOT_FOUND);
    }

    if (updateClassDto.name) {
      // Check for name conflict
      const existing = await this.prisma.class.findFirst({
        where: {
          name: updateClassDto.name,
          schoolId: user.schoolId,
          isDeleted: false,
          id: { not: id },
        },
      });

      if (existing) {
        throw new HttpException(
          'Class name already exists in this school',
          HttpStatus.CONFLICT,
        );
      }
    }

    const updatedClass = await this.prisma.class.update({
      where: { id },
      data: {
        name: updateClassDto.name ?? classRecord.name,
        updatedBy: user.id,
        updatedAt: new Date(),
      },
    });

    return updatedClass;
  }

  async delete(id: string, user: { id: string; schoolId: string }) {
    const classRecord = await this.prisma.class.findFirst({
      where: {
        id,
        schoolId: user.schoolId,
        isDeleted: false,
      },
    });

    if (!classRecord) {
      throw new HttpException('Class not found', HttpStatus.NOT_FOUND);
    }

    const deletedClass = await this.prisma.class.update({
      where: { id },
      data: {
        isDeleted: true,
        updatedBy: user.id,
        updatedAt: new Date(),
      },
    });

    return { message: 'Class deleted successfully' };
  }
>>>>>>> f1b4d5ea
}<|MERGE_RESOLUTION|>--- conflicted
+++ resolved
@@ -7,10 +7,6 @@
 export class ClassesService {
   constructor(private prisma: PrismaService) {}
 
-<<<<<<< HEAD
-    constructor(
-        private prisma: PrismaService,
-      ) {}
     
       async create(createClassDto: { name: string }, user: { id: string; schoolId: string }) {
         if (!createClassDto.name) {
@@ -240,152 +236,4 @@
           },
         });
       }
-=======
-  async create(
-    createClassDto: { name: string },
-    user: { id: string; schoolId: string },
-  ) {
-    if (!createClassDto.name) {
-      throw new HttpException('Class name is required', HttpStatus.BAD_REQUEST);
-    }
-
-    // Check for existing class
-    const existing = await this.prisma.class.findFirst({
-      where: {
-        name: createClassDto.name,
-        schoolId: user.schoolId,
-        isDeleted: false,
-      },
-    });
-
-    if (existing) {
-      throw new HttpException(
-        'Class name already exists in this school',
-        HttpStatus.CONFLICT,
-      );
-    }
-
-    const classRecord = await this.prisma.class.create({
-      data: {
-        name: createClassDto.name,
-        schoolId: user.schoolId,
-        createdBy: user.id,
-      },
-    });
-
-    return classRecord;
-  }
-
-  async findAll(schoolId: string) {
-    return this.prisma.class.findMany({
-      where: {
-        schoolId,
-        isDeleted: false,
-      },
-      select: {
-        id: true,
-        name: true,
-        createdAt: true,
-        updatedAt: true,
-        createdBy: true,
-      },
-    });
-  }
-
-  async findOne(id: string, schoolId: string) {
-    const classRecord = await this.prisma.class.findFirst({
-      where: {
-        id,
-        schoolId,
-        isDeleted: false,
-      },
-      select: {
-        id: true,
-        name: true,
-        createdAt: true,
-        updatedAt: true,
-        createdBy: true,
-      },
-    });
-
-    if (!classRecord) {
-      throw new HttpException('Class not found', HttpStatus.NOT_FOUND);
-    }
-
-    return classRecord;
-  }
-
-  async update(
-    id: string,
-    updateClassDto: { name?: string },
-    user: { id: string; schoolId: string },
-  ) {
-    const classRecord = await this.prisma.class.findFirst({
-      where: {
-        id,
-        schoolId: user.schoolId,
-        isDeleted: false,
-      },
-    });
-
-    if (!classRecord) {
-      throw new HttpException('Class not found', HttpStatus.NOT_FOUND);
-    }
-
-    if (updateClassDto.name) {
-      // Check for name conflict
-      const existing = await this.prisma.class.findFirst({
-        where: {
-          name: updateClassDto.name,
-          schoolId: user.schoolId,
-          isDeleted: false,
-          id: { not: id },
-        },
-      });
-
-      if (existing) {
-        throw new HttpException(
-          'Class name already exists in this school',
-          HttpStatus.CONFLICT,
-        );
-      }
-    }
-
-    const updatedClass = await this.prisma.class.update({
-      where: { id },
-      data: {
-        name: updateClassDto.name ?? classRecord.name,
-        updatedBy: user.id,
-        updatedAt: new Date(),
-      },
-    });
-
-    return updatedClass;
-  }
-
-  async delete(id: string, user: { id: string; schoolId: string }) {
-    const classRecord = await this.prisma.class.findFirst({
-      where: {
-        id,
-        schoolId: user.schoolId,
-        isDeleted: false,
-      },
-    });
-
-    if (!classRecord) {
-      throw new HttpException('Class not found', HttpStatus.NOT_FOUND);
-    }
-
-    const deletedClass = await this.prisma.class.update({
-      where: { id },
-      data: {
-        isDeleted: true,
-        updatedBy: user.id,
-        updatedAt: new Date(),
-      },
-    });
-
-    return { message: 'Class deleted successfully' };
-  }
->>>>>>> f1b4d5ea
 }