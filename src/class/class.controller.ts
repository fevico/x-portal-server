import { Permissions } from '@/auth/decorators/permissions.decorator';
import { JwtAuthGuard } from '@/auth/guards/jwt-auth.guards';
import { PermissionsGuard } from '@/auth/guards/permissions.guard';
import {
  Body,
  Controller,
  Delete,
  Get,
  Param,
  Patch,
  Post,
  Request,
  UseGuards,
} from '@nestjs/common';
import { ClassesService } from './class.service';
import { AssignClassArmsDto } from './dto/assign.class.dto';
import { Request as RequestExpress } from 'express';
import { AuthenticatedUser } from '@/types/express';

@Controller('classes')
export class ClassesController {
  constructor(private readonly classesService: ClassesService) {}

  @UseGuards(JwtAuthGuard, PermissionsGuard)
  @Permissions('configuration:manage')
  @Post()
  async create(@Body() createClassDto: { name: string }, @Request() req) {
    return this.classesService.create(createClassDto, req.user);
  }

  @UseGuards(JwtAuthGuard, PermissionsGuard)
  @Permissions('configuration:read')
  @Get()
  async findAll(@Request() req) {
    return this.classesService.findAll(req.user.schoolId);
  }

  @UseGuards(JwtAuthGuard, PermissionsGuard)
  @Permissions('configuration:read')
  @Get(':id')
  async findOne(@Param('id') id: string, @Request() req) {
    return this.classesService.findOne(id, req.user.schoolId);
  }

  @UseGuards(JwtAuthGuard, PermissionsGuard)
  @Permissions('configuration:update')
  @Patch(':id')
<<<<<<< HEAD
  async update(@Param('id') id: string, @Body() updateClassDto: { name?: string }, @Request() req: RequestExpress) {
    const user = req.user as AuthenticatedUser;

    return this.classesService.update(id, updateClassDto, user);
=======
  async update(
    @Param('id') id: string,
    @Body() updateClassDto: { name?: string },
    @Request() req,
  ) {
    return this.classesService.update(id, updateClassDto, req.user);
>>>>>>> f1b4d5ea
  }

  @UseGuards(JwtAuthGuard, PermissionsGuard)
  @Permissions('configuration:manage')
  @Delete(':id')
  async delete(@Param('id') id: string, @Request() req) {
    return this.classesService.delete(id, req.user);
  }

  @Post()
  @Permissions('configuration:manage')
  async assignClassArms(
    @Body() assignClassArmsDto: AssignClassArmsDto, @Request() req: RequestExpress,
    // @GetUser() user: { id: string; schoolId: string },
  ) {
        const user = req.user as AuthenticatedUser;
    
    return this.classesService.assignClassArms(assignClassArmsDto, user);
  }
}<|MERGE_RESOLUTION|>--- conflicted
+++ resolved
@@ -45,19 +45,10 @@
   @UseGuards(JwtAuthGuard, PermissionsGuard)
   @Permissions('configuration:update')
   @Patch(':id')
-<<<<<<< HEAD
   async update(@Param('id') id: string, @Body() updateClassDto: { name?: string }, @Request() req: RequestExpress) {
     const user = req.user as AuthenticatedUser;
 
     return this.classesService.update(id, updateClassDto, user);
-=======
-  async update(
-    @Param('id') id: string,
-    @Body() updateClassDto: { name?: string },
-    @Request() req,
-  ) {
-    return this.classesService.update(id, updateClassDto, req.user);
->>>>>>> f1b4d5ea
   }
 
   @UseGuards(JwtAuthGuard, PermissionsGuard)
