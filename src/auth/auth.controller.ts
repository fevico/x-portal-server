--- conflicted
+++ resolved
@@ -114,9 +114,6 @@
     return { school };
   }
 
-<<<<<<< HEAD
-  @UseGuards(JwtAuthGuard, RolesGuard)
-=======
   // @UseGuards(JwtAuthGuard, PermissionsGuard)
   // @Permissions('MANAGE_SUBROLES')
   // @Patch('assign-subrole/:userId/:subRoleId')
@@ -129,7 +126,6 @@
   // }
 
   @UseGuards(JwtAuthGuard)
->>>>>>> 116675e9
   @Roles('superAdmin')
   @Patch('set-view-as')
   async setViewAs(
