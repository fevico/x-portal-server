generator client {
  provider = "prisma-client-js"
  output   = "../node_modules/.prisma/client"
}

datasource db {
  provider = "mysql"
  url      = env("DATABASE_URL")
}

// User model for common user data
model User {
  id              String    @id @default(uuid())
  firstname       String?
  lastname        String?
  othername       String?
  username        String    @unique
  email           String?   @unique
  phone           String?   @unique
  gender          Gender?
  religion        String? // New: For admission form
  nationality     String? // New: For admission form
  stateOfOrigin   String?   @map("state_of_origin") // New: For admission form
  lga             String? // New: For admission form
  isActive        Boolean   @default(true)
  emailVerifiedAt DateTime? @map("email_verified_at")
  password        String
  isDeleted       Boolean   @default(false)

  plainPassword String
  role          Role     @default(admin) // System role: admin or superAdmin
  rememberToken String?  @map("remember_token")
  avatar        Json?    @map("avatar")
  createdAt     DateTime @default(now()) @map("created_at")
  updatedAt     DateTime @updatedAt @map("updated_at")
  createdBy     String?  @map("created_by") // Added

  updatedBy  String?    @map("updated_by") // Added
  schoolId   String?    @map("school_id")
  school     School?    @relation(fields: [schoolId], references: [id])
  subRoleId  String?    @map("sub_role_id")
  subRole    SubRole?   @relation(fields: [subRoleId], references: [id])
  logEntries LogEntry[]
  staff      Staff?     @relation("UserToStaff")
  student    Student?   @relation("UserToStudent")
  parent     Parent?    @relation("UserToParent")

  @@map("users")
}

// School model
model School {
  id                 String              @id @default(uuid())
  name               String              @unique
  email              String              @unique
  contact            String              @unique
  isActive           Boolean             @default(true)
  isDeleted          Boolean             @default(false)
  address            String?
  subscriptionId     String?             @map("subscription_id")
  subscription       Subscription?       @relation(fields: [subscriptionId], references: [id])
  createdAt          DateTime            @default(now()) @map("created_at")
  createdBy          String?
  updatedBy          String?
  updatedAt          DateTime            @updatedAt @map("updated_at")
  users              User[]
  subRoles           SubRole[]
  logo               Json?               @map("logo")
  subRolePermissions SubRolePermission[]
  logEntries         LogEntry[]
  classes            Class[] // Links to classes
  classArms          ClassArm[] // Links to class arms
  subjects           Subject[] // Links to subjects
  classClassArms     ClassClassArm[] // Links to class-arm mappings
  studentSubjects    StudentSubject[] // Links to student-subject mappings
  classSubjects      ClassSubject[]
<<<<<<< HEAD
  session            Session[] 
  admissions  Admission[]   
  // students           Student[]           // Links to students
      
  @@map("schools")
}

model Session {
  id         String    @id @default(uuid())
  schoolId     String    @map("school_id")
  term         Term 
  isActive    Boolean   @default(false)
  startDate    DateTime? @map("start_date")
  endDate      DateTime? @map("end_date")
  isDeleted    Boolean   @default(false)
  createdAt    DateTime  @default(now()) @map("created_at")
  updatedAt    DateTime  @updatedAt @map("updated_at") 
  createdBy    String?   @map("created_by")
  updatedBy    String?   @map("updated_by")
  school       School    @relation(fields: [schoolId], references: [id])
}

model Guardian {
  id            String      @id @default(uuid())
  surname       String
  middleName    String?
  firstName     String
  email         String      @unique
  phone         String?
  address       String?
  relationship     String?   
  createdAt     DateTime    @default(now())
  isDeleted     Boolean     @default(false)
  admissions    Admission[] // One guardian can be linked to multiple students

  @@map("guardians")
}

model SchoolInformation {
  id            String      @id @default(uuid())
  schoolName    String
  address       String
  contact       String
  admission    Admission[]
}

model OtherInfo {
  id            String      @id @default(uuid())
  healthProblem    String
  hearAboutUs      String
  admission    Admission[]

}

model Admission {
  id                String      @id @default(uuid())
  schoolId          String
  presentClassId    String?     @map("class_id") // Foreign key to Class
  classApplyingId   String      @map("class_applying") // Foreign key to Class
  surname           String
  firstName         String
  address           String
  gender            Gender
  phone             String
  email             String
  dateOfBirth       DateTime
  religion          String
  nationality       String
  stateOfOrigin     String
  isAccepted        Boolean     @default(false)
  localGovernment   String
  image             String      // Cloudinary URL
  guardianId        String?     // Foreign key to Guardian
  otherInfoId       String?     // Foreign key to OtherInfo
  schoolInformationId       String?     // Foreign key to SchoolInformation
  isDeleted         Boolean     @default(false)
  createdAt         DateTime    @default(now())
  school            School      @relation(fields: [schoolId], references: [id])
  presentClass      Class?      @relation("PresentClass", fields: [presentClassId], references: [id])
  classApplying     Class       @relation("ClassApplying", fields: [classApplyingId], references: [id])
  guardian          Guardian?   @relation(fields: [guardianId], references: [id])
  otherInfo         OtherInfo?  @relation(fields: [otherInfoId], references: [id])
  schoolInformation SchoolInformation?  @relation(fields: [schoolInformationId], references: [id])
  
  @@map("admissions")
=======
  admissions         Admission[] // New: Links to admissions
  sessions           Session[] // New: Links to sessions
  // students           Student[]           // Links to students
  SessionClassArm    SessionClassArm[]

  @@map("schools")
>>>>>>> 52b8925a
}

// Staff model for staff-specific data
model Staff {
  id             String    @id @default(uuid())
  userId         String    @unique @map("user_id")
  user           User      @relation("UserToStaff", fields: [userId], references: [id])
  staffId        String?   @unique @map("staff_id") // School-assigned staff ID
  department     String? // e.g., Mathematics, Administration
  position       String? // e.g., Teacher, Head of Department
  hireDate       DateTime? @map("hire_date")
  qualifications String? // e.g., B.Ed, M.Sc
  createdAt      DateTime  @default(now()) @map("created_at")
  updatedAt      DateTime  @updatedAt @map("updated_at")
  createdBy      String?   @map("created_by") // Added

  updatedBy String? @map("updated_by") // Added

  @@map("staff")
}

// Student model for student-specific data
model Student {
  id            String           @id @default(uuid())
  userId        String           @unique @map("user_id")
  user          User             @relation("UserToStudent", fields: [userId], references: [id])
  studentId     String?          @unique @map("student_id") // School-assigned student ID
  classId       String?          @map("class_id") // Link to Class
  class         Class?           @relation(fields: [classId], references: [id])
  classArmId    String?          @map("class_arm_id") // Link to ClassArm
  classArm      ClassArm?        @relation(fields: [classArmId], references: [id])
  admissionDate DateTime?        @map("admission_date")
  dateOfBirth   DateTime?        @map("date_of_birth")
  parentId      String?          @map("parent_id")
  parent        Parent?          @relation(fields: [parentId], references: [id])
  subjects      StudentSubject[] // Links to subjects taken by the student
  admission     Admission?       @relation("StudentToAdmission") // New: Link to admission
  isAdmitted    Boolean          @default(false) // New: Admission status
  createdAt     DateTime         @default(now()) @map("created_at")
  updatedAt     DateTime         @updatedAt @map("updated_at")
  createdBy     String?          @map("created_by")
  updatedBy     String?          @map("updated_by")

  @@map("students")
}

// Parent model for parent-specific data
model Parent {
  id           String    @id @default(uuid())
  userId       String    @unique @map("user_id")
  user         User      @relation("UserToParent", fields: [userId], references: [id])
  occupation   String?
  address      String?
  relationship String? // e.g., Father, Mother, Guardian
  students     Student[] // Links to students they are responsible for
  createdAt    DateTime  @default(now()) @map("created_at")
  updatedAt    DateTime  @updatedAt @map("updated_at")
  createdBy    String?   @map("created_by") // Added

  updatedBy String?     @map("updated_by") // Added
  Admission Admission[]

  @@map("parents")
}

model Class {
  id            String          @id @default(uuid())
  name          String // e.g., JS1, JS2, SS1
  schoolId      String          @map("school_id")
  school        School          @relation(fields: [schoolId], references: [id])
  classArms     ClassClassArm[] // Links to class arms via junction table
  classSubjects ClassSubject[] // Links to subjects via explicit junction table
  students      Student[] // Links to students in this class
  isDeleted     Boolean         @default(false)

  createdAt          DateTime    @default(now()) @map("created_at")
  updatedAt          DateTime    @updatedAt @map("updated_at")
  createdBy          String?     @map("created_by")
  updatedBy          String?     @map("updated_by")
  presentAdmissions  Admission[] @relation("AdmissionToPresentClass")
  applyingAdmissions Admission[] @relation("AdmissionToClassApplyingFor")
  assignedAdmissions Admission[] @relation("AdmissionToAssignedClass")

  @@unique([name, schoolId]) // Ensure class names are unique per school
  @@map("classes")
}

// ClassArm model for independent, school-scoped class arms
model ClassArm {
  id        String            @id @default(uuid())
  name      String // e.g., Gold, Silver, Diamond
  schoolId  String            @map("school_id")
  school    School            @relation(fields: [schoolId], references: [id])
  classes   ClassClassArm[] // Links to classes via junction table
  sessions  SessionClassArm[] // New: Links to sessions
  isDeleted Boolean           @default(false)

  students  Student[] // Links to students in this class arm
  createdAt DateTime    @default(now()) @map("created_at")
  updatedAt DateTime    @updatedAt @map("updated_at")
  createdBy String?     @map("created_by")
  updatedBy String?     @map("updated_by")
  Admission Admission[]

  @@unique([name, schoolId]) // Ensure arm names are unique per school
  @@map("class_arms")
}

model Admission {
  id                  String    @id @default(uuid())
  sessionId           String    @map("session_id") // Academic year
  session             Session   @relation(fields: [sessionId], references: [id])
  schoolId            String    @map("school_id")
  school              School    @relation(fields: [schoolId], references: [id])
  studentId           String    @unique @map("student_id")
  student             Student   @relation("StudentToAdmission", fields: [studentId], references: [id])
  parentId            String?   @map("parent_id")
  parent              Parent?   @relation(fields: [parentId], references: [id])
  presentClassId      String?   @map("present_class_id")
  presentClass        Class?    @relation("AdmissionToPresentClass", fields: [presentClassId], references: [id])
  classApplyingForId  String?   @map("class_applying_for_id")
  classApplyingFor    Class?    @relation("AdmissionToClassApplyingFor", fields: [classApplyingForId], references: [id])
  classId             String?   @map("class_id")
  class               Class?    @relation("AdmissionToAssignedClass", fields: [classId], references: [id])
  classArmId          String?   @map("class_arm_id") // Assigned on acceptance
  classArm            ClassArm? @relation(fields: [classArmId], references: [id])
  homeAddress         String?   @map("home_address")
  contact             String?
  email               String?
  dateOfBirth         DateTime? @map("date_of_birth")
  religion            String?
  nationality         String?
  stateOfOrigin       String?   @map("state_of_origin")
  lga                 String?
  parentLastname      String?   @map("parent_lastname")
  parentFirstname     String?   @map("parent_firstname")
  parentOthername     String?   @map("parent_othername")
  parentAddress       String?   @map("parent_address")
  parentContact       String?   @map("parent_contact")
  parentEmail         String?   @map("parent_email")
  parentRelationship  String?   @map("parent_relationship")
  formerSchoolName    String?   @map("former_school_name")
  formerSchoolAddress String?   @map("former_school_address")
  formerSchoolContact String?   @map("former_school_contact")
  healthProblems      String?   @map("health_problems")
  howHeardAboutUs     String?   @map("how_heard_about_us")
  isAdmitted          Boolean   @default(false)
  rejectionReason     String?   @map("rejection_reason")
  isDeleted           Boolean   @default(false)
  createdAt           DateTime  @default(now()) @map("created_at")
  updatedAt           DateTime  @updatedAt @map("updated_at")
  createdBy           String?   @map("created_by")
  updatedBy           String?   @map("updated_by")

  @@map("admissions")
}

model Session {
  id              String            @id @default(uuid())
  name            String // e.g., 2024/2025
  schoolId        String            @map("school_id")
  school          School            @relation(fields: [schoolId], references: [id])
  firstTermStart  DateTime?         @map("first_term_start")
  firstTermEnd    DateTime?         @map("first_term_end")
  secondTermStart DateTime?         @map("second_term_start")
  secondTermEnd   DateTime?         @map("second_term_end")
  thirdTermStart  DateTime?         @map("third_term_start")
  thirdTermEnd    DateTime?         @map("third_term_end")
  isActive        Boolean           @default(false)
  isDeleted       Boolean           @default(false)
  classArms       SessionClassArm[] // Optional class arms for this session
  admissions      Admission[] // Links to admissions
  createdAt       DateTime          @default(now()) @map("created_at")
  updatedAt       DateTime          @updatedAt @map("updated_at")
  createdBy       String?           @map("created_by")
  updatedBy       String?           @map("updated_by")

  @@unique([name, schoolId])
  @@map("sessions")
}

model SessionClassArm {
  id         String   @id @default(uuid())
  sessionId  String   @map("session_id")
  classArmId String   @map("class_arm_id")
  schoolId   String   @map("school_id")
  session    Session  @relation(fields: [sessionId], references: [id])
  classArm   ClassArm @relation(fields: [classArmId], references: [id])
  school     School   @relation(fields: [schoolId], references: [id])
  isDeleted  Boolean  @default(false)
  createdAt  DateTime @default(now()) @map("created_at")
  updatedAt  DateTime @updatedAt @map("updated_at")
  createdBy  String?  @map("created_by")
  updatedBy  String?  @map("updated_by")

  @@unique([sessionId, classArmId, schoolId])
  @@map("session_class_arms")
}

// ClassClassArm junction table for many-to-many Class ↔ ClassArm relationship
model ClassClassArm {
  id         String  @id @default(uuid())
  classId    String  @map("class_id")
  classArmId String  @map("class_arm_id")
  schoolId   String  @map("school_id")
  isDeleted  Boolean @default(false)

  class     Class    @relation(fields: [classId], references: [id])
  classArm  ClassArm @relation(fields: [classArmId], references: [id])
  school    School   @relation(fields: [schoolId], references: [id])
  createdAt DateTime @default(now()) @map("created_at")
  updatedAt DateTime @updatedAt @map("updated_at")
  createdBy String?  @map("created_by")
  updatedBy String?  @map("updated_by")

  @@unique([classId, classArmId, schoolId]) // Ensure unique class-arm pairs per school
  @@map("class_class_arms")
}

model ClassSubject {
  id        String @id @default(uuid())
  classId   String @map("class_id")
  subjectId String @map("subject_id")
  schoolId  String @map("school_id")

  class     Class    @relation(fields: [classId], references: [id])
  subject   Subject  @relation(fields: [subjectId], references: [id])
  school    School   @relation(fields: [schoolId], references: [id])
  createdAt DateTime @default(now()) @map("created_at")
  updatedAt DateTime @updatedAt @map("updated_at")
  createdBy String?  @map("created_by")
  updatedBy String?  @map("updated_by")

  @@unique([classId, subjectId, schoolId]) // Ensure unique class-subject pairs per school
  @@map("class_subjects")
}

// Subject model for subjects offered in classes
model Subject {
  id              String           @id @default(uuid())
  name            String // e.g., Mathematics, English
  schoolId        String           @map("school_id")
  isDeleted       Boolean          @default(false)
  school          School           @relation(fields: [schoolId], references: [id])
  classSubjects   ClassSubject[] // Links to classes via explicit junction table
  studentSubjects StudentSubject[] // Links to students taking this subject
  createdAt       DateTime         @default(now()) @map("created_at")
  updatedAt       DateTime         @updatedAt @map("updated_at")
  createdBy       String?          @map("created_by")
  updatedBy       String?          @map("updated_by")

  @@unique([name, schoolId]) // Ensure subject names are unique per school
  @@map("subjects")
}

// StudentSubject model for many-to-many relationship between students and subjects
model StudentSubject {
  id        String   @id @default(uuid())
  studentId String   @map("student_id")
  subjectId String   @map("subject_id")
  schoolId  String   @map("school_id")
  student   Student  @relation(fields: [studentId], references: [id])
  subject   Subject  @relation(fields: [subjectId], references: [id])
  school    School   @relation(fields: [schoolId], references: [id])
  createdAt DateTime @default(now()) @map("created_at")
  updatedAt DateTime @updatedAt @map("updated_at")
  createdBy String?  @map("created_by")
  updatedBy String?  @map("updated_by")

  @@unique([studentId, subjectId, schoolId]) // Ensure unique student-subject pairs per school
  @@map("student_subjects")
}

// Permission model
model Permission {
  id                 String              @id @default(uuid())
  name               String              @unique
  description        String
  isDeleted          Boolean             @default(false)
  scope              PermissionScope     @default(school) // platform or school
  subRolePermissions SubRolePermission[]
  createdAt          DateTime            @default(now()) @map("created_at")
  updatedAt          DateTime            @updatedAt @map("updated_at")
  createdBy          String?             @map("created_by") // Added

  updatedBy String? @map("updated_by") // Added

  @@map("permissions")
}

// SubRole model for global and school-specific subroles
model SubRole {
  id          String              @id @default(uuid())
  name        String
  schoolId    String?             @map("school_id")
  school      School?             @relation(fields: [schoolId], references: [id])
  description String?
  isGlobal    Boolean             @default(false) // Global subroles: Staff, Student, Parent
  permissions SubRolePermission[]
  users       User[]
  isDeleted   Boolean             @default(false)

  scope     PermissionScope @default(school)
  createdAt DateTime        @default(now()) @map("created_at")
  updatedAt DateTime        @updatedAt @map("updated_at")
  createdBy String?         @map("created_by") // Added

  updatedBy String? @map("updated_by") // Added

  @@unique([name, schoolId]) // Unique subrole names per school (null schoolId for global)
  @@map("sub_roles")
}

// SubRolePermission model for linking subroles to permissions
model SubRolePermission {
  id           String     @id @default(uuid())
  subRoleId    String     @map("sub_role_id")
  permissionId String     @map("permission_id")
  schoolId     String?    @map("school_id")
  school       School?    @relation(fields: [schoolId], references: [id])
  subRole      SubRole    @relation(fields: [subRoleId], references: [id])
  permission   Permission @relation(fields: [permissionId], references: [id])
  createdAt    DateTime   @default(now()) @map("created_at")
  updatedAt    DateTime   @updatedAt @map("updated_at")
  createdBy    String?    @map("created_by") // Added

  updatedBy String? @map("updated_by") // Added

  @@unique([subRoleId, permissionId, schoolId], name: "subRole_perm_school_unique")
  @@map("sub_role_permissions")
}

// Subscription model for school plans
model Subscription {
  id           String   @id @default(uuid())
  name         String   @unique
  studentLimit Int?     @map("student_limit") // Max students allowed
  duration     Int // Duration in months
  schools      School[]
  isDeleted    Boolean  @default(false)

  isActive  Boolean  @default(true)
  features  Json? // Store plan features (e.g., max users, modules)
  createdAt DateTime @default(now()) @map("created_at")
  updatedAt DateTime @updatedAt @map("updated_at")
  createdBy String?  @map("created_by") // Added

  updatedBy String? @map("updated_by") // Added

  @@map("subscriptions")
}

// LogEntry model for system activity logs
model LogEntry {
  id        String   @id @default(uuid())
  action    String // e.g., "create_user", "update_permission"
  target    String? // e.g., "User", "School"
  targetId  String? // ID of the target entity
  isDeleted Boolean  @default(false)
  userId    String?  @map("user_id") @db.VarChar(191)
  schoolId  String?  @map("school_id") @db.VarChar(191)
  meta      Json? // Additional details (e.g., changed fields)
  timestamp DateTime @default(now())
  ipAddress String?  @map("ip_address") // New: Store IP address
  device    String? // New: Store device info (e.g., "Chrome on Windows")
  location  String? // New: Store location (e.g., "Lagos, Nigeria")
  user      User?    @relation(fields: [userId], references: [id])
  school    School?  @relation(fields: [schoolId], references: [id])

  @@map("log_entries")
}

// Enums
enum Gender {
  male
  female
}

enum Role {
  admin
  superAdmin
}

enum PermissionScope {
  platform
  school
}<|MERGE_RESOLUTION|>--- conflicted
+++ resolved
@@ -74,100 +74,12 @@
   classClassArms     ClassClassArm[] // Links to class-arm mappings
   studentSubjects    StudentSubject[] // Links to student-subject mappings
   classSubjects      ClassSubject[]
-<<<<<<< HEAD
-  session            Session[] 
-  admissions  Admission[]   
-  // students           Student[]           // Links to students
-      
-  @@map("schools")
-}
-
-model Session {
-  id         String    @id @default(uuid())
-  schoolId     String    @map("school_id")
-  term         Term 
-  isActive    Boolean   @default(false)
-  startDate    DateTime? @map("start_date")
-  endDate      DateTime? @map("end_date")
-  isDeleted    Boolean   @default(false)
-  createdAt    DateTime  @default(now()) @map("created_at")
-  updatedAt    DateTime  @updatedAt @map("updated_at") 
-  createdBy    String?   @map("created_by")
-  updatedBy    String?   @map("updated_by")
-  school       School    @relation(fields: [schoolId], references: [id])
-}
-
-model Guardian {
-  id            String      @id @default(uuid())
-  surname       String
-  middleName    String?
-  firstName     String
-  email         String      @unique
-  phone         String?
-  address       String?
-  relationship     String?   
-  createdAt     DateTime    @default(now())
-  isDeleted     Boolean     @default(false)
-  admissions    Admission[] // One guardian can be linked to multiple students
-
-  @@map("guardians")
-}
-
-model SchoolInformation {
-  id            String      @id @default(uuid())
-  schoolName    String
-  address       String
-  contact       String
-  admission    Admission[]
-}
-
-model OtherInfo {
-  id            String      @id @default(uuid())
-  healthProblem    String
-  hearAboutUs      String
-  admission    Admission[]
-
-}
-
-model Admission {
-  id                String      @id @default(uuid())
-  schoolId          String
-  presentClassId    String?     @map("class_id") // Foreign key to Class
-  classApplyingId   String      @map("class_applying") // Foreign key to Class
-  surname           String
-  firstName         String
-  address           String
-  gender            Gender
-  phone             String
-  email             String
-  dateOfBirth       DateTime
-  religion          String
-  nationality       String
-  stateOfOrigin     String
-  isAccepted        Boolean     @default(false)
-  localGovernment   String
-  image             String      // Cloudinary URL
-  guardianId        String?     // Foreign key to Guardian
-  otherInfoId       String?     // Foreign key to OtherInfo
-  schoolInformationId       String?     // Foreign key to SchoolInformation
-  isDeleted         Boolean     @default(false)
-  createdAt         DateTime    @default(now())
-  school            School      @relation(fields: [schoolId], references: [id])
-  presentClass      Class?      @relation("PresentClass", fields: [presentClassId], references: [id])
-  classApplying     Class       @relation("ClassApplying", fields: [classApplyingId], references: [id])
-  guardian          Guardian?   @relation(fields: [guardianId], references: [id])
-  otherInfo         OtherInfo?  @relation(fields: [otherInfoId], references: [id])
-  schoolInformation SchoolInformation?  @relation(fields: [schoolInformationId], references: [id])
-  
-  @@map("admissions")
-=======
   admissions         Admission[] // New: Links to admissions
   sessions           Session[] // New: Links to sessions
   // students           Student[]           // Links to students
   SessionClassArm    SessionClassArm[]
 
   @@map("schools")
->>>>>>> 52b8925a
 }
 
 // Staff model for staff-specific data
